"""
The weak_script annotation needs to be here instead of inside torch/jit/ so it
can be used in other places in torch/ (namely torch.nn) without running into
circular dependency problems
"""

import inspect
import weakref
import warnings
import torch._C
from torch._six import builtins
from torch._utils_internal import get_source_lines_and_file
from typing import Tuple, List, Dict, Optional, Union

# Wrapper functions that can call either of 2 functions depending on a boolean
# argument
boolean_dispatched = weakref.WeakKeyDictionary()  # noqa: T484


def createResolutionCallbackFromFrame(frames_up=0):
    """
    Creates a function which, given a string variable name,
    returns the value of the variable in the scope of the caller of
    the function which called createResolutionCallbackFromFrame (by default).

    This is used to enable access in-scope Python variables inside
    TorchScript fragments.

    frames_up is number of additional frames to go up on the stack.
    The default value is 0, which correspond to the frame of the caller
    of createResolutionCallbackFromFrame. Also for example, if frames_up is set
    to 1, then the frame of the caller's caller of createResolutionCallbackFromFrame
    will be taken.

    For example, the following program prints 2::

        def bar():
            cb = createResolutionCallbackFromFrame(1)
            print(cb("foo"))

        def baz():
            foo = 2
            bar()

        baz()
    """
    frame = inspect.currentframe()
    i = 0
    while i < frames_up + 1:
        frame = frame.f_back
        i += 1

    f_locals = frame.f_locals
    f_globals = frame.f_globals

    def env(key):
        if key in f_locals:
            return f_locals[key]
        elif key in f_globals:
            return f_globals[key]
        elif hasattr(builtins, key):
            return getattr(builtins, key)

    return env


def get_closure(fn):
    """
    Get a dictionary of closed over variables from a function
    """
    captures = {}
    captures.update(fn.__globals__)

    for index, captured_name in enumerate(fn.__code__.co_freevars):
        captures[captured_name] = fn.__closure__[index].cell_contents

    return captures

# [local resolution in python]
# Depending on where a variable is defined, and where it is used, we may
# or may not be able to recover its value when recursively compiling a
# script function. Remember in the general case, a module or function is
# first defined and then later scripted. This means we do not have a
# chance to capture the active frames when the function is defined. Hence any
# name resolution has to happen later on the created closure. The way
# python captures type annotations restricts what we can recover. The
# follow example illustrates the different cases:
#
#         class MyGlobalClass:
#         ...
#         def my_local_scope():
#             @torch.jit.script
#             class MyClass:
#                 ...
#             @torch.jit.script
#             class MyClassUsedAsVar:
#                 ...
#             def eg(x: MyClass, y: MyGlobalClass):
#                 a_local_capture : Foo
#                 return MyClassUsedAsVar(x)
#
# MyGlobalClass is defined in the __globals__ dictionary of function
# 'eg', so it is always recoverable. my_local_scope introduces a new local
# variable scope in the function. Classes defined here are only visible as
# local variables. For the case of MyClassUsedAsVar, it is captured
# because it is used as a variable inside the body of the function, and we
# can resolve it using the captures returned from `get_closure`. However,
# the type annotations are not captured by the closure. In Python
# 3.0--3.9, the _value_ of MyClass and MyGlobalClass will be availiable as
# annotations on `eg``, but starting in Python 4.0, they will represented as
# strings and no longer present. Furthermore, since the body of `eg` does
# not reference those names, they do not appear in the list of closed over
# variables. In Python 2.x, type annotations are in comments, leading to a
# similar situation where their definitions are not available. We anticipate
# that most users will not run into this issue because their modules and
# functions will be defined at a global scope like MyGlobalClass. In cases
# where they are not, it is possible to work around issues by declaring the
# values global in the function.



def createResolutionCallbackFromClosure(fn):
    """
    Create a resolutionCallback by introspecting the function instead of
    looking up the stack for the enclosing scope
    """
    closure = get_closure(fn)

    def env(key):
        if key in closure:
            return closure[key]
        elif hasattr(builtins, key):
            return getattr(builtins, key)
        return None

    return env


def can_compile_class(cls):
    # If any of the functions on a type don't have a code object, this type can't
    # be compiled and is probably a builtin / bound from C
    if is_ignored_fn(cls):
        return False
    fns = [getattr(cls, name) for name in cls.__dict__ if inspect.isroutine(getattr(cls, name))]
    has_code = [hasattr(fn, '__code__') for fn in fns]
    return all(has_code)


def createResolutionCallbackForClassMethods(cls):
    """
    This looks at all the methods defined in a class and pulls their closed-over
    variables into a dictionary and uses that to resolve variables.
    """
    # cls is a type here, so `ismethod` is false since the methods on the type
    # aren't bound to anything, so Python treats them as regular functions
    fns = [getattr(cls, name) for name in cls.__dict__ if inspect.isroutine(getattr(cls, name))]
    captures = {}

    for fn in fns:
        captures.update(get_closure(fn))

    return lambda key: captures.get(key, None)


def boolean_dispatch(arg_name, arg_index, default, if_true, if_false, module_name, func_name):
    """
    Dispatches to either of 2 script functions based on a boolean argument.
    In TorchScript, the boolean argument must be constant so that the correct
    function to use can be determined at compile time.
    """
    def fn(*args, **kwargs):
        dispatch_flag = False
        if arg_name in kwargs:
            dispatch_flag = kwargs[arg_name]
        elif arg_index < len(args):
            dispatch_flag = args[arg_index]

        if dispatch_flag:
            return if_true(*args, **kwargs)
        else:
            return if_false(*args, **kwargs)

    if if_true.__doc__ is None and if_false.__doc__ is not None:
        doc = if_false.__doc__
        if_true.__doc__ = doc
    elif if_false.__doc__ is None and if_true.__doc__ is not None:
        doc = if_true.__doc__
        if_false.__doc__ = doc
    elif if_false.__doc__ is None and if_true.__doc__ is None:
        # neither function has a docstring
        doc = None
    else:
        raise RuntimeError("only one function can have a docstring")
    fn.__doc__ = doc

    if module_name is not None:
        fn.__module__ = module_name
    if func_name is not None:
        fn.__name__ = func_name

    boolean_dispatched[fn] = {
        "if_true": if_true,
        "if_false": if_false,
        "index": arg_index,
        "default": default,
        "arg_name": arg_name
    }
    return fn


class FunctionModifiers(object):
    """
    Used to denote the behavior of a function in TorchScript. See export() and
    ignore() for details.
    """
    UNUSED = "unused (ignored and replaced with raising of an exception)"
    IGNORE = "ignore (leave as a call to Python, cannot be torch.jit.save'd)"
    EXPORT = "export (compile this function even if nothing calls it)"
    DEFAULT = "default (compile if called from a exported function / forward)"


def export(fn):
    """
    This decorator indicates that a method on an ``nn.Module`` is used as an entry point into a
    :class:`ScriptModule` and should be compiled.

    ``forward`` implicitly is assumed to be an entry point, so it does not need this decorator.
    Functions and methods called from ``forward`` are compiled as they are seen
    by the compiler, so they do not need this decorator either.

    Example (using ``@torch.jit.export`` on a method):

    .. testcode::

        import torch
        import torch.nn as nn

        class MyModule(nn.Module):
            def implicitly_compiled_method(self, x):
                return x + 99

            # `forward` is implicitly decorated with `@torch.jit.export`,
            # so adding it here would have no effect
            def forward(self, x):
                return x + 10

            @torch.jit.export
            def another_forward(self, x):
                # When the compiler sees this call, it will compile
                # `implicitly_compiled_method`
                return self.implicitly_compiled_method(x)

            def unused_method(self, x):
                return x - 20

        # `m` will contain compiled methods:
        #     `forward`
        #     `another_forward`
        #     `implicitly_compiled_method`
        # `unused_method` will not be compiled since it was not called from
        # any compiled methods and wasn't decorated with `@torch.jit.export`
        m = torch.jit.script(MyModule())
    """
    fn._torchscript_modifier = FunctionModifiers.EXPORT
    return fn


def unused(fn):
    """
    This decorator indicates to the compiler that a function or method should
    be ignored and replaced with the raising of an exception. This allows you
    to leave code in your model that is not yet TorchScript compatible and still
    export your model.

        Example (using ``@torch.jit.unused`` on a method)::

            import torch
            import torch.nn as nn

            class MyModule(nn.Module):
                def __init__(self, use_memory_efficent):
                    super(MyModule, self).__init__()
                    self.use_memory_efficent = use_memory_efficent

                @torch.jit.unused
                def memory_efficient(self, x):
                    import pdb
                    pdb.set_trace()
                    return x + 10

                def forward(self, x):
                    # Use not-yet-scriptable memory efficient mode
                    if self.use_memory_efficient:
                        return self.memory_efficient(x)
                    else:
                        return x + 10

            m = torch.jit.script(MyModule(use_memory_efficent=False))
            m.save("m.pt")

            m = torch.jit.script(MyModule(use_memory_efficient=True))
            # exception raised
            m(torch.rand(100))
    """
    fn._torchscript_modifier = FunctionModifiers.UNUSED
    return fn

def ignore(drop=False, **kwargs):
    """
    This decorator indicates to the compiler that a function or method should
    be ignored and left as a Python function. This allows you to leave code in
    your model that is not yet TorchScript compatible. Models with ignored
    functions cannot be exported; use torch.jit.unused instead.

    Example (using ``@torch.jit.ignore`` on a method)::

        import torch
        import torch.nn as nn

        class MyModule(nn.Module):
            @torch.jit.ignore
            def debugger(self, x):
                import pdb
                pdb.set_trace()

            def forward(self, x):
                x += 10
                # The compiler would normally try to compile `debugger`,
                # but since it is `@ignore`d, it will be left as a call
                # to Python
                self.debugger(x)
                return x

        m = torch.jit.script(MyModule())

        # Error! The call `debugger` cannot be saved since it calls into Python
        m.save("m.pt")

    Example (using ``@torch.jit.ignore(drop=True)`` on a method):

    .. testcode::

        import torch
        import torch.nn as nn

        class MyModule(nn.Module):
            @torch.jit.ignore(drop=True)
            def training_method(self, x):
                import pdb
                pdb.set_trace()

            def forward(self, x):
                if self.training:
                    self.training_method(x)
                return x

        m = torch.jit.script(MyModule())

        # This is OK since `training_method` is not saved, the call is replaced
        # with a `raise`.
        m.save("m.pt")

    .. testcleanup::

        import os
        os.remove('m.pt')
    """

    if callable(drop):
        # used without any args, so drop is actually a function
        #   @torch.jit.ignore
        #   def fn(...):
        fn = drop
        fn._torchscript_modifier = FunctionModifiers.IGNORE
        return fn

    if not isinstance(drop, bool):
        raise RuntimeError("Argument to @torch.jit.ignore must be a bool or "
                           "a function but got {}".format(drop))

    # for backwards compat
    drop_on_export = kwargs.pop("drop_on_export", None)
    if drop_on_export:
        warnings.warn("ignore(drop_on_export=True) has been deprecated. TorchScript will now drop the function "
                      "call on compilation. Use torch.jit.unused now. {}", category=DeprecationWarning)

        drop = drop_on_export
    elif drop:
        warnings.warn("ignore(True) has been deprecated. TorchScript will now drop the function "
                      "call on compilation. Use torch.jit.unused now. {}", category=DeprecationWarning)

    def decorator(fn):
        if drop:
            fn._torchscript_modifier = FunctionModifiers.UNUSED
        else:
            fn._torchscript_modifier = FunctionModifiers.IGNORE
        return fn
    return decorator


def module_has_exports(mod):
    for name in dir(mod):
        item = getattr(mod, name)
        if callable(item):
            if get_torchscript_modifier(item) is FunctionModifiers.EXPORT:
                return True
    return False

def should_drop(fn):
    attr = get_torchscript_modifier(fn)
    if attr is None:
        return False
    return attr is FunctionModifiers.UNUSED


def is_ignored_fn(fn):
    mod = get_torchscript_modifier(fn)
    return mod is FunctionModifiers.UNUSED or mod is FunctionModifiers.IGNORE

def get_torchscript_modifier(fn):
    if not callable(fn):
        return None
    if hasattr(fn, '__func__'):
        fn = fn.__func__
    return getattr(fn, '_torchscript_modifier', FunctionModifiers.DEFAULT)

def copy_torchscript_modifier(orig, new):
    attr = get_torchscript_modifier(orig)
    if attr is None:
        return
    new._torchscript_modifier = attr

# overloading registration
# overloads get registered in this file, and compiled in torch/jit/__init__.py
# so that they can be imported in nn/functional.py without an import cycle

# qualified_name => list[overload_functions]
_overloaded_fns = {}  # noqa: T484

def _overload(func):
    qual_name = _qualified_name(func)
    global _overloaded_fns
    fn_overload_list = _overloaded_fns.get(qual_name)
    if fn_overload_list is None:
        fn_overload_list = []
        _overloaded_fns[qual_name] = fn_overload_list
    fn_overload_list.append(func)
    return func

def _get_fn_overloads(qual_name):
    return _overloaded_fns.get(qual_name)

def _clear_fn_overloads(qual_name):
    del _overloaded_fns[qual_name]

def get_class_name_lineno(method):
    current_frame = inspect.currentframe()

    # one for the get_class_name call, one for _overload_method call
    for i in range(2):
        current_frame = current_frame.f_back
    class_name = current_frame.f_code.co_name
    line_no = current_frame.f_code.co_firstlineno
    return class_name, line_no

# At the the point the decorator is applied to class methods the method
# has no reference to its owning class. _qualified_name would not include
# the class it is defined in, so any methods with the same name in the same file
# would have the same _qualified_name, even if they were defined in different
# classes. This problem only exists in python 2.
# We get around this problem by looking at the stack frame and identifying
# the class name, and throwing an error whenever overloads are used
# when modules of the same name are in the same file

# qualified_name => class name => list[overload_functions]
_overloaded_methods = {}  # noqa: T484


# (qualified_name, class name) => class_fileno
_overloaded_method_class_fileno = {}

def _overload_method(func):
    qual_name = _qualified_name(func)
    global _overloaded_methods
    class_name_map = _overloaded_methods.get(qual_name, None)
    if class_name_map is None:
        class_name_map = {}
        _overloaded_methods[qual_name] = class_name_map

    class_name, line_no = get_class_name_lineno(func)
    method_overloads = class_name_map.get(class_name, None)
    if method_overloads is None:
        method_overloads = []
        class_name_map[class_name] = method_overloads
        _overloaded_method_class_fileno[(qual_name, class_name)] = line_no
    else:
        existing_lineno = _overloaded_method_class_fileno[(qual_name, class_name)]
        if existing_lineno != line_no:
            raise RuntimeError("Cannot currently overload the same method name in two different"
                               " classes with the same name in the same module")

    method_overloads.append(func)
    return func

def _get_overloaded_methods(method, mod_class):
    # TODO: __name__ not set for submodules in recursive script
    if not hasattr(method, "__name__"):
        return None
    qual_name = _qualified_name(method)
    class_name_map = _overloaded_methods.get(qual_name, None)
    if class_name_map is None:
        return None
    overloads = class_name_map.get(mod_class.__name__, None)
    if overloads is None:
        return None

    method_line_no = get_source_lines_and_file(method)[1]
    mod_class_fileno = get_source_lines_and_file(mod_class)[1]
    mod_end_fileno = mod_class_fileno + len(get_source_lines_and_file(mod_class)[0])
    if not (method_line_no >= mod_class_fileno and method_line_no <= mod_end_fileno):
        raise Exception("Overloads are not useable when a module is redeclared within the same file: " + str(method))
    return overloads

<<<<<<< HEAD
=======
try:
    import typing
    from typing import Tuple, List, Dict, Optional, Any

    def is_tuple(ann):
        # For some reason Python 3.7 violates the Type[A, B].__origin__ == Type rule
        return ann.__module__ == 'typing' and \
            (getattr(ann, '__origin__', None) is typing.Tuple or
             getattr(ann, '__origin__', None) is tuple)

    def is_list(ann):
        return ann.__module__ == 'typing' and \
            (getattr(ann, '__origin__', None) is typing.List or
             getattr(ann, '__origin__', None) is list)

    def is_dict(ann):
        return ann.__module__ == 'typing' and \
            (getattr(ann, '__origin__', None) is typing.Dict or
             getattr(ann, '__origin__', None) is dict)

    def is_optional(ann):
        # Optional[T] is just shorthand for Union[T, None], so check for both
        def safe_is_subclass(the_type, super_type):
            # Don't throw if `the_type` isn't a class type (e.g. if it is
            # another type annotation instance)
            if not inspect.isclass(the_type):
                return False
            return issubclass(the_type, super_type)

        union_optional = False
        if ann.__module__ == 'typing' and \
           (getattr(ann, '__origin__', None) is typing.Union):
            args = getattr(ann, '__args__', ())
            if len(args) == 2:
                union_optional = (safe_is_subclass(args[1], type(None)) and not safe_is_subclass(args[0], type(None))) \
                    or (safe_is_subclass(args[0], type(None)) and not safe_is_subclass(args[1], type(None)))

        optional = ann.__module__ == 'typing' and \
            (getattr(ann, '__origin__', None) is typing.Optional)

        return optional or union_optional

except ImportError:
    # A minimal polyfill for versions of Python that don't have typing.
    # Note that this means that they also don't support the fancy annotation syntax, so
    # those instances will only be used in our tiny `type: ` comment interpreter.

    # The __getitem__ in typing is implemented using metaclasses, but I'm too lazy for that.
    class TupleCls(object):
        def __getitem__(self, types):
            return TupleInstance(types)

    class TupleInstance(object):
        __slots__ = ['__args__']

        def __init__(self, types):
            self.__args__ = types

    class ListInstance(object):
        __slots__ = ['__args__']

        def __init__(self, types):
            self.__args__ = types

    class ListCls(object):
        def __getitem__(self, types):
            return TupleInstance(types)

    class DictInstance(object):
        __slots__ = ['__args__']

        def __init__(self, types):
            self.__args__ = types

    class DictCls(object):
        def __getitem__(self, types):
            return DictInstance(types)

    class OptionalInstance(object):
        __slots__ = ['__args__']

        def __init__(self, types):
            self.__args__ = types

    class OptionalCls(object):
        def __getitem__(self, types):
            return OptionalInstance(types)

    class AnyCls(object):
        pass

    Tuple = TupleCls()  # noqa: T484
    List = ListCls()  # noqa: T484
    Dict = DictCls()  # noqa: T484
    Optional = DictCls()  # noqa: T484
    Any = AnyCls()  # noqa: T484

    def is_tuple(ann):
        return isinstance(ann, TupleInstance)

    def is_list(ann):
        return isinstance(ann, ListInstance)

    def is_dict(ann):
        return isinstance(ann, DictInstance)
>>>>>>> 4beaf1cf

def is_tuple(ann):
    # For some reason Python 3.7 violates the Type[A, B].__origin__ == Type rule
    return ann.__module__ == 'typing' and \
        (getattr(ann, '__origin__', None) is Tuple or
            getattr(ann, '__origin__', None) is tuple)

def is_list(ann):
    return ann.__module__ == 'typing' and \
        (getattr(ann, '__origin__', None) is List or
            getattr(ann, '__origin__', None) is list)

def is_dict(ann):
    return ann.__module__ == 'typing' and \
        (getattr(ann, '__origin__', None) is Dict or
            getattr(ann, '__origin__', None) is dict)

def is_optional(ann):
    # Optional[T] is just shorthand for Union[T, None], so check for both
    def safe_is_subclass(the_type, super_type):
        # Don't throw if `the_type` isn't a class type (e.g. if it is
        # another type annotation instance)
        if not inspect.isclass(the_type):
            return False
        return issubclass(the_type, super_type)

    union_optional = False
    if ann.__module__ == 'typing' and (getattr(ann, '__origin__', None) is Union):
        args = getattr(ann, '__args__', ())
        if len(args) == 2:
            union_optional = (safe_is_subclass(args[1], type(None)) and not safe_is_subclass(args[0], type(None))) \
                or (safe_is_subclass(args[0], type(None)) and not safe_is_subclass(args[1], type(None)))

    optional = ann.__module__ == 'typing' and \
        (getattr(ann, '__origin__', None) is Optional)

    return optional or union_optional


try:
    import typing_extensions
    from typing_extensions import Final

    def is_final(ann):
        return ann.__module__ == 'typing_extensions' and \
            (getattr(ann, '__origin__', None) is typing_extensions.Final)
except ImportError:
    # Same as above, this polyfill is only for `typing_extensions`
    class FinalInstance(object):
        __slots__ = ['__args__']

        def __init__(self, types):
            self.__args__ = types

    class FinalCls(object):
        def __getitem__(self, types):
            return FinalInstance(types)

    Final = FinalCls()  # noqa: T484

    def is_final(ann):
        return isinstance(ann, FinalInstance)


# allows BroadcastingList instance to be subscriptable
class BroadcastingListCls(object):
    def __getitem__(self, types):
        return

# mypy doesn't support parameters on types, so we have to explicitly type each
# list size
BroadcastingList1 = BroadcastingListCls()
for i in range(2, 7):
    globals()["BroadcastingList{}".format(i)] = BroadcastingList1

# Retrieves a fully-qualified name (module hierarchy + classname) for a given obj.
def _qualified_name(obj):
    # short-circuit in cases where the object already has a known qualified name
    if isinstance(obj, torch.jit.ScriptFunction):
        return obj.qualified_name

    name = obj.__name__
    if name == '<lambda>':
        name = '_lambda'  # make name a valid identifier

    module_name = obj.__module__

    # If the module is actually a torchbind module, then we should short circuit
    if module_name == "torch._classes":
        return obj.qualified_name

    # The Python docs are very clear that `__module__` can be None, but I can't
    # figure out when it actually would be.
    if module_name is None:
        raise RuntimeError("Could not get qualified name for class '{}': "
                           "__module__ can't be None.".format(name))

    # if getattr(sys.modules[module_name], name) is not obj:
    #     raise RuntimeError("Could not get qualified name for class '{}': "
    #                        "the attr {} on module {} is not the the class".format(name, name, module_name))

    # __main__ is a builtin module, so rewrite it to "__torch__".
    if module_name == "__main__":
        module_name = "__torch__"
    else:
        # Everything else gets a "__torch__" prefix to avoid name collisions
        # with the names of user values.
        module_name = "__torch__." + module_name

    if "." in name:
        raise RuntimeError("Could not get qualified name for class '{}': "
                           "'{}' is not a valid identifier".format(name, name))

    return module_name + "." + name<|MERGE_RESOLUTION|>--- conflicted
+++ resolved
@@ -10,7 +10,7 @@
 import torch._C
 from torch._six import builtins
 from torch._utils_internal import get_source_lines_and_file
-from typing import Tuple, List, Dict, Optional, Union
+from typing import Tuple, List, Dict, Optional, Union, Any # noqa: F401
 
 # Wrapper functions that can call either of 2 functions depending on a boolean
 # argument
@@ -521,114 +521,6 @@
         raise Exception("Overloads are not useable when a module is redeclared within the same file: " + str(method))
     return overloads
 
-<<<<<<< HEAD
-=======
-try:
-    import typing
-    from typing import Tuple, List, Dict, Optional, Any
-
-    def is_tuple(ann):
-        # For some reason Python 3.7 violates the Type[A, B].__origin__ == Type rule
-        return ann.__module__ == 'typing' and \
-            (getattr(ann, '__origin__', None) is typing.Tuple or
-             getattr(ann, '__origin__', None) is tuple)
-
-    def is_list(ann):
-        return ann.__module__ == 'typing' and \
-            (getattr(ann, '__origin__', None) is typing.List or
-             getattr(ann, '__origin__', None) is list)
-
-    def is_dict(ann):
-        return ann.__module__ == 'typing' and \
-            (getattr(ann, '__origin__', None) is typing.Dict or
-             getattr(ann, '__origin__', None) is dict)
-
-    def is_optional(ann):
-        # Optional[T] is just shorthand for Union[T, None], so check for both
-        def safe_is_subclass(the_type, super_type):
-            # Don't throw if `the_type` isn't a class type (e.g. if it is
-            # another type annotation instance)
-            if not inspect.isclass(the_type):
-                return False
-            return issubclass(the_type, super_type)
-
-        union_optional = False
-        if ann.__module__ == 'typing' and \
-           (getattr(ann, '__origin__', None) is typing.Union):
-            args = getattr(ann, '__args__', ())
-            if len(args) == 2:
-                union_optional = (safe_is_subclass(args[1], type(None)) and not safe_is_subclass(args[0], type(None))) \
-                    or (safe_is_subclass(args[0], type(None)) and not safe_is_subclass(args[1], type(None)))
-
-        optional = ann.__module__ == 'typing' and \
-            (getattr(ann, '__origin__', None) is typing.Optional)
-
-        return optional or union_optional
-
-except ImportError:
-    # A minimal polyfill for versions of Python that don't have typing.
-    # Note that this means that they also don't support the fancy annotation syntax, so
-    # those instances will only be used in our tiny `type: ` comment interpreter.
-
-    # The __getitem__ in typing is implemented using metaclasses, but I'm too lazy for that.
-    class TupleCls(object):
-        def __getitem__(self, types):
-            return TupleInstance(types)
-
-    class TupleInstance(object):
-        __slots__ = ['__args__']
-
-        def __init__(self, types):
-            self.__args__ = types
-
-    class ListInstance(object):
-        __slots__ = ['__args__']
-
-        def __init__(self, types):
-            self.__args__ = types
-
-    class ListCls(object):
-        def __getitem__(self, types):
-            return TupleInstance(types)
-
-    class DictInstance(object):
-        __slots__ = ['__args__']
-
-        def __init__(self, types):
-            self.__args__ = types
-
-    class DictCls(object):
-        def __getitem__(self, types):
-            return DictInstance(types)
-
-    class OptionalInstance(object):
-        __slots__ = ['__args__']
-
-        def __init__(self, types):
-            self.__args__ = types
-
-    class OptionalCls(object):
-        def __getitem__(self, types):
-            return OptionalInstance(types)
-
-    class AnyCls(object):
-        pass
-
-    Tuple = TupleCls()  # noqa: T484
-    List = ListCls()  # noqa: T484
-    Dict = DictCls()  # noqa: T484
-    Optional = DictCls()  # noqa: T484
-    Any = AnyCls()  # noqa: T484
-
-    def is_tuple(ann):
-        return isinstance(ann, TupleInstance)
-
-    def is_list(ann):
-        return isinstance(ann, ListInstance)
-
-    def is_dict(ann):
-        return isinstance(ann, DictInstance)
->>>>>>> 4beaf1cf
 
 def is_tuple(ann):
     # For some reason Python 3.7 violates the Type[A, B].__origin__ == Type rule
