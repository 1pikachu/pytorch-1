#include <torch/nn/options/activation.h>

namespace torch {
namespace nn {

SELUOptions::SELUOptions(bool inplace) : inplace_(inplace) {}

GLUOptions::GLUOptions(int64_t dim) : dim_(dim) {}

HardshrinkOptions::HardshrinkOptions(double lambda) : lambda_(lambda) {}

SoftmaxOptions::SoftmaxOptions(int64_t dim) : dim_(dim) {}

SoftminOptions::SoftminOptions(int64_t dim) : dim_(dim) {}

LogSoftmaxOptions::LogSoftmaxOptions(int64_t dim) : dim_(dim) {}

ReLUOptions::ReLUOptions(bool inplace) : inplace_(inplace) {}

ReLU6Options::ReLU6Options(bool inplace) : inplace_(inplace) {}

SoftshrinkOptions::SoftshrinkOptions(double lambda) : lambda_(lambda) {}

<<<<<<< HEAD
MultiheadAttentionForwardOptions::MultiheadAttentionForwardOptions(
    Tensor query, Tensor key, Tensor value,
    int64_t embed_dim_to_check, int64_t num_heads,
    Tensor in_proj_weight, Tensor in_proj_bias,
    Tensor bias_k, Tensor bias_v,
    bool add_zero_attn, double dropout_p,
    Tensor out_proj_weight, Tensor out_proj_bias,
    bool training,
    Tensor key_padding_mask,
    bool need_weights,
    Tensor attn_mask,
    bool use_separate_proj_weight,
    Tensor q_proj_weight,
    Tensor k_proj_weight,
    Tensor v_proj_weight,
    Tensor static_k,
    Tensor static_v
  ) : query_(query), key_(key), value_(value),
      embed_dim_to_check_(embed_dim_to_check), num_heads_(num_heads),
      in_proj_weight_(in_proj_weight), in_proj_bias_(in_proj_bias),
      bias_k_(bias_k), bias_v_(bias_v),
      add_zero_attn_(add_zero_attn), dropout_p_(dropout_p),
      out_proj_weight_(out_proj_weight), out_proj_bias_(out_proj_bias),
      training_(training), key_padding_mask_(key_padding_mask),
      need_weights_(need_weights), attn_mask_(attn_mask),
      use_separate_proj_weight_(use_separate_proj_weight),
      q_proj_weight_(q_proj_weight),
      k_proj_weight_(k_proj_weight),
      v_proj_weight_(v_proj_weight),
      static_k_(static_k), static_v_(static_v) {}
=======
namespace functional {

SoftmaxFuncOptions::SoftmaxFuncOptions(int64_t dim) : dim_(dim) {}

SoftminFuncOptions::SoftminFuncOptions(int64_t dim) : dim_(dim) {}

LogSoftmaxFuncOptions::LogSoftmaxFuncOptions(int64_t dim) : dim_(dim) {}

} // namespace functional
>>>>>>> 263bcca0

} // namespace nn
} // namespace torch<|MERGE_RESOLUTION|>--- conflicted
+++ resolved
@@ -21,7 +21,16 @@
 
 SoftshrinkOptions::SoftshrinkOptions(double lambda) : lambda_(lambda) {}
 
-<<<<<<< HEAD
+namespace functional {
+
+SoftmaxFuncOptions::SoftmaxFuncOptions(int64_t dim) : dim_(dim) {}
+
+SoftminFuncOptions::SoftminFuncOptions(int64_t dim) : dim_(dim) {}
+
+LogSoftmaxFuncOptions::LogSoftmaxFuncOptions(int64_t dim) : dim_(dim) {}
+
+} // namespace functional
+
 MultiheadAttentionForwardOptions::MultiheadAttentionForwardOptions(
     Tensor query, Tensor key, Tensor value,
     int64_t embed_dim_to_check, int64_t num_heads,
@@ -52,17 +61,6 @@
       k_proj_weight_(k_proj_weight),
       v_proj_weight_(v_proj_weight),
       static_k_(static_k), static_v_(static_v) {}
-=======
-namespace functional {
-
-SoftmaxFuncOptions::SoftmaxFuncOptions(int64_t dim) : dim_(dim) {}
-
-SoftminFuncOptions::SoftminFuncOptions(int64_t dim) : dim_(dim) {}
-
-LogSoftmaxFuncOptions::LogSoftmaxFuncOptions(int64_t dim) : dim_(dim) {}
-
-} // namespace functional
->>>>>>> 263bcca0
 
 } // namespace nn
 } // namespace torch