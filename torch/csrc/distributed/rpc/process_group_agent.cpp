--- conflicted
+++ resolved
@@ -246,29 +246,23 @@
             std::chrono::steady_clock::now().time_since_epoch());
     {
       std::lock_guard<std::mutex> lock{futureMutex_};
-
-      // Prepare timeout.
+      // Prepare endTime from timeout.
       auto timeout = rpcTimeout_.load();
+      // Set infinite timeout if specified.
       if (timeout.count() == 0) {
         timeout = INFINITE_TIMEOUT;
       }
-<<<<<<< HEAD
       std::chrono::milliseconds endTime = timeout == INFINITE_TIMEOUT
           ? INFINITE_TIMEOUT
           : futureStartTime + timeout;
-
-      auto futureInfo = FutureInfo(future, endTime, to.id_, timeout);
-      futures_[requestId] = futureInfo;
-=======
+      // Insert future into future map.
       auto& futureInfo = futures_
                              .emplace(
                                  std::piecewise_construct,
                                  std::forward_as_tuple(requestId),
                                  std::forward_as_tuple(FutureInfo(
-                                     future, futureStartTime, to.id_, timeout)))
+                                     future, endTime, to.id_, timeout)))
                              .first->second;
-      auto rpcEndTime = getRPCEndTime(futureInfo);
->>>>>>> c75bc906
       // insert future into timeouts map to keep track of its timeout
       futureTimeouts_[endTime].push_back(requestId);
       // Signal the watchdog to monitor future timeouts if this is the first
@@ -555,15 +549,6 @@
   return remainingTime;
 }
 
-<<<<<<< HEAD
-=======
-const std::chrono::milliseconds ProcessGroupAgent::getRPCEndTime(
-    const FutureInfo& futureInfo) const {
-  return futureInfo.timeout_ == INFINITE_TIMEOUT
-      ? INFINITE_TIMEOUT
-      : futureInfo.startTime_ + futureInfo.timeout_;
-}
-
 std::unordered_map<std::string, std::string> ProcessGroupAgent::getMetrics() {
   std::unordered_map<std::string, std::string> metrics;
   /* For now return an empty map, TODO add metrics like send/recv count etc */
@@ -576,7 +561,6 @@
   return getMetrics();
 }
 
->>>>>>> c75bc906
 } // namespace rpc
 } // namespace distributed
 } // namespace torch