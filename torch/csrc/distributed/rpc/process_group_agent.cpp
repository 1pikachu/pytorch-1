--- conflicted
+++ resolved
@@ -244,43 +244,26 @@
     auto futureStartTime =
         std::chrono::duration_cast<std::chrono::milliseconds>(
             std::chrono::steady_clock::now().time_since_epoch());
-<<<<<<< HEAD
-
-    // Prepare timeout.
+    // Prepare endTime from timeout.
     auto timeout = rpcTimeout_.load();
+    // Set infinite timeout if specified.
     if (timeout.count() == 0) {
       timeout = INFINITE_TIMEOUT;
     }
     std::chrono::milliseconds endTime = timeout == INFINITE_TIMEOUT
         ? INFINITE_TIMEOUT
         : futureStartTime + timeout;
-
-    auto futureInfo = FutureInfo(future, endTime, to.id_, timeout);
+    // Insert future into future map.
+    futures_
+        .emplace(
+            std::piecewise_construct,
+            std::forward_as_tuple(requestId),
+            std::forward_as_tuple(FutureInfo(future, endTime, to.id_, timeout)))
+        .first->second;
     bool notifyThread = false;
     {
       std::lock_guard<std::mutex> lock{futureMutex_};
-      futures_[requestId] = futureInfo;
-=======
-    {
-      std::lock_guard<std::mutex> lock{futureMutex_};
-      // Prepare endTime from timeout.
-      auto timeout = rpcTimeout_.load();
-      // Set infinite timeout if specified.
-      if (timeout.count() == 0) {
-        timeout = INFINITE_TIMEOUT;
-      }
-      std::chrono::milliseconds endTime = timeout == INFINITE_TIMEOUT
-          ? INFINITE_TIMEOUT
-          : futureStartTime + timeout;
-      // Insert future into future map.
-      auto& futureInfo = futures_
-                             .emplace(
-                                 std::piecewise_construct,
-                                 std::forward_as_tuple(requestId),
-                                 std::forward_as_tuple(FutureInfo(
-                                     future, endTime, to.id_, timeout)))
-                             .first->second;
->>>>>>> fe948852
+
       // insert future into timeouts map to keep track of its timeout
       auto& requestIdVec = futureTimeouts_[endTime];
       requestIdVec.push_back(requestId);
@@ -488,13 +471,7 @@
 }
 
 void ProcessGroupAgent::pollTimedOutRPCs() {
-<<<<<<< HEAD
-  auto knownEarliestEndTime = INFINITE_TIMEOUT;
-  while (!shutdown_.load()) {
-    std::chrono::milliseconds sleepTime;
-=======
   while (true) {
->>>>>>> fe948852
     std::unique_lock<std::mutex> lock{futureMutex_};
     if (!rpcRunning_.load()) {
       return;
@@ -508,37 +485,18 @@
         futureTimeouts_.begin()->first == INFINITE_TIMEOUT) {
       sleepTime = INFINITE_TIMEOUT;
     } else {
-      knownEarliestEndTime = futureTimeouts_.begin()->first;
-      const auto remainingTime = getRPCRemainingTime(knownEarliestEndTime);
+      const auto minFutureExpirationTime = futureTimeouts_.begin()->first;
+      const auto remainingTime = getRPCRemainingTime(minFutureExpirationTime);
       sleepTime = std::max(remainingTime, std::chrono::milliseconds(0));
     }
 
-    bool shouldUpdatesleepTime = true;
+    std::cv_status waitStatus = std::cv_status::no_timeout;
     if (sleepTime == INFINITE_TIMEOUT) {
-      futureTimeoutCV_.wait(lock, [&, this]() {
-        // Do not wait on the cond var if RPC has shutdown.
-        // Notice, whoever modifying `shutdown_`
-        // must acquire lock on `futureMutex_`.
-        if (shutdown_.load()) {
-          return true;
-        }
-        auto earliestEndTimeInMap = futureTimeouts_.begin()->first;
-        return earliestEndTimeInMap < knownEarliestEndTime;
-      });
+      futureTimeoutCV_.wait(lock);
     } else {
-      shouldUpdatesleepTime =
-          futureTimeoutCV_.wait_for(lock, sleepTime, [&, this]() {
-            // Do not wait on the cond var if RPC has shutdown.
-            // Notice, whoever modifying `shutdown_`
-            // must acquire lock on `futureMutex_`.
-            if (shutdown_.load()) {
-              return true;
-            }
-            auto earliestEndTimeInMap = futureTimeouts_.begin()->first;
-            return earliestEndTimeInMap < knownEarliestEndTime;
-          });
-    }
-    if (shouldUpdatesleepTime) {
+      waitStatus = futureTimeoutCV_.wait_for(lock, sleepTime);
+    }
+    if (waitStatus == std::cv_status::no_timeout) {
       continue;
     }
 
