#include <torch/csrc/jit/script/init.h>

#include <torch/csrc/Device.h>
#include <torch/csrc/jit/import.h>
#include <torch/csrc/jit/script/compiler.h>
#include <torch/csrc/jit/script/module.h>
#include <torch/csrc/jit/script/module_python.h>
#include <torch/csrc/jit/script/python_sugared_value.h>
#include <torch/csrc/jit/script/sugared_value.h>
#include <torch/csrc/jit/testing/file_check.h>

#include <torch/csrc/jit/constants.h>
#include <torch/csrc/jit/graph_executor.h>
#include <torch/csrc/jit/hooks_for_testing.h>
#include <torch/csrc/jit/import_source.h>
#include <torch/csrc/jit/irparser.h>
#include <torch/csrc/jit/passes/python_print.h>
#include <torch/csrc/jit/pybind_utils.h>
#include <torch/csrc/jit/python_tracer.h>
#include <torch/csrc/jit/script/logging.h>
#include <torch/csrc/jit/script/parser.h>
#include <torch/csrc/jit/tracer.h>

#include <torch/csrc/api/include/torch/ordered_dict.h>

#include <ATen/ATen.h>
#include <ATen/core/function_schema.h>
#include <ATen/core/qualified_name.h>

#include <pybind11/functional.h>
#include <pybind11/pybind11.h>
#include <pybind11/stl.h>
#include <pybind11/stl_bind.h>
#include <chrono>
#include <cstddef>
#include <memory>
#include <sstream>
#include <string>
#include <tuple>
#include <utility>
#include <vector>

PYBIND11_MAKE_OPAQUE(torch::jit::script::ExtraFilesMap);

namespace torch {
namespace jit {
namespace script {

using ::c10::Argument;
using ::c10::FunctionSchema;

using ResolutionCallback = std::function<py::function(std::string)>;
using FunctionDefaults = std::unordered_map<std::string, py::object>;

namespace {

// A resolver that will inspect the outer Python scope to find `name`.
struct PythonResolver : public Resolver {
  explicit PythonResolver(ResolutionCallback rcb) : rcb_(std::move(rcb)) {}

  /**
   * While compiling classes, the class type we're compiling will not be
   * available in Python, since we haven't fowner_ defining the class yet. So
   * in order to make the class type available to its own methods, we need to
   * explicitly resolve it.
   *
   * @param rcb Python function to resolve a name to its Python object in the
   *            enclosing scope
   * @param classname The unqualified classname of the class currently being
   *                  compiled.
   * @param classType The class's type.
   */
  explicit PythonResolver(
      ResolutionCallback rcb,
      std::string classname,
      ClassTypePtr classType)
      : rcb_(std::move(rcb)),
        classname_(std::move(classname)),
        classType_(std::move(classType)) {}

  std::shared_ptr<SugaredValue> resolveValue(
      const std::string& name,
      Function& m,
      const SourceRange& loc) override {
    AutoGIL ag;
    py::object obj = rcb_(name);
    if (obj.is(py::none())) {
      return nullptr;
    }
    return toSugaredValue(obj, m, loc);
  }

  static bool isNamedTupleClass(py::object obj) {
    auto tuple_type = reinterpret_cast<PyObject*>(&PyTuple_Type);
    return PyObject_IsSubclass(obj.ptr(), tuple_type) &&
        py::hasattr(obj, "_fields");
  }

  TypePtr resolveType(const std::string& name, const SourceRange& loc)
      override {
    if (classType_ && name == classname_) {
      return classType_;
    }
    AutoGIL ag;
    py::object obj = rcb_(name);
    if (obj.is(py::none())) {
      return nullptr;
    }
    py::bool_ isClass = py::module::import("inspect").attr("isclass")(obj);
    if (!py::cast<bool>(isClass)) {
      return nullptr;
    }

    auto qualifiedName = c10::QualifiedName(py::cast<std::string>(
        py::module::import("torch.jit").attr("_qualified_name")(obj)));

    if (isNamedTupleClass(obj)) {
      // Currently don't support default values
      if (py::hasattr(obj, "_field_defaults")) {
        auto default_dict = py::cast<std::map<std::string, py::object>>(
            py::getattr(obj, "_field_defaults"));
        if (default_dict.size()) {
          std::string error_msg =
              "Default values are currently not supported"
              " on NamedTuple fields in TorchScript. Fields "
              "with default values: [";
          bool first = true;
          for (const auto& kv : default_dict) {
            if (!first) {
              error_msg += ", ";
            }
            error_msg += kv.first;
          }
          error_msg += "]";
          throw ErrorReport(loc) << error_msg;
        }
      }

      py::object props = py::module::import("torch.jit")
                             .attr("_get_named_tuple_properties")(obj);
      std::string unqualName;
      std::vector<std::string> fields;
      std::vector<TypePtr> annotations;
      std::tie(unqualName, fields, annotations) = py::cast<
          std::tuple<std::string, decltype(fields), decltype(annotations)>>(
          props);

      auto tt = TupleType::createNamed(qualifiedName, fields, annotations);
      if (auto type = get_python_cu()->get_type(qualifiedName)) {
        TORCH_CHECK(
            type->isSubtypeOf(tt),
            "Can't to redefine NamedTuple: ",
            tt->python_str());
            return type;
      }
      get_python_cu()->register_type(tt);
      return tt;
    }
    return get_python_cu()->get_type(qualifiedName);
  }

 private:
  ResolutionCallback rcb_;
  std::string classname_;
  ClassTypePtr classType_;
};

std::shared_ptr<PythonResolver> pythonResolver(ResolutionCallback rcb) {
  return std::make_shared<PythonResolver>(rcb);
}
std::shared_ptr<PythonResolver> pythonResolver(
    ResolutionCallback rcb,
    std::string classname,
    ClassTypePtr classType) {
  return std::make_shared<PythonResolver>(
      rcb, std::move(classname), std::move(classType));
}

void checkOverloadDecl(const Decl& new_decl, const Decl& old_decl) {
  const auto& new_params = new_decl.params();
  const auto& old_params = old_decl.params();

  // TODO. same number of parameters not strictly necessary.
  TORCH_INTERNAL_ASSERT(
      new_params.size() == old_params.size(),
      "Overload must have same number of parameters\n",
      new_decl.range(),
      old_decl.range());
  for (size_t i = 0; i < new_decl.params().size(); ++i) {
    TORCH_INTERNAL_ASSERT(
        new_params[i].ident().name() == old_params[i].ident().name(),
        "Overload parameters must have the same names\n",
        new_params[i].ident(),
        old_params[i].ident());
  }
}

c10::optional<IValue> tryCalculateDefaultParam(
    const Argument& arg,
    const py::object& def_value) {
  auto n = arg.N();
  auto list_type = arg.type()->cast<ListType>();
  try {
    if (n && *n > 0 && list_type) {
      // BroadcastingList, allow default values T for arg types List[T]
      return toIValue(def_value, list_type->getElementType());
    } else {
      return toIValue(def_value, arg.type());
    }
  } catch (py::cast_error& e) {
    return c10::nullopt;
  }
}

// An overloaded function may have a default that does not subtype all overloads
// @overload
// def foo(x: str)
// def foo(x=1)
FunctionDefaults calcOverloadedFunctionDefaults(
    const FunctionSchema& schema,
    const FunctionDefaults& defaults) {
  FunctionDefaults updated_defaults;
  for (const auto& arg : schema.arguments()) {
    const std::string& arg_name = arg.name();
    auto value = defaults.find(arg_name);
    if (value == defaults.end()) {
      continue;
    }
    auto maybe_ivalue = tryCalculateDefaultParam(arg, value->second);
    if (maybe_ivalue) {
      updated_defaults[arg_name] = value->second;
    }
  }
  return updated_defaults;
}

} // namespace

bool checkMutableFunctionDefault(const py::object& def_arg) {
  if (py::isinstance<py::list>(def_arg) || py::isinstance<py::dict>(def_arg)) {
    return true;
  }
  if (py::isinstance<py::tuple>(def_arg)) {
    auto pytuple = def_arg.cast<py::tuple>();
    for (py::handle t : pytuple) {
      py::object obj = py::reinterpret_borrow<py::object>(t);
      if (checkMutableFunctionDefault(obj)) {
        return true;
      }
    }
  }
  return false;
}

void checkMutableFunctionDefault(
    const SourceRange& range,
    const Argument& arg,
    const py::object& def_arg) {
  if (checkMutableFunctionDefault(def_arg) || arg.type()->cast<ClassType>()) {
    throw ErrorReport(range)
        << "Mutable default parameters are not supported because Python binds them to the function"
        << " and they persist across function calls.\n As a workaround, make the default None and instantiate"
        << " the default parameter within the body of the function. Found "
        << def_arg.get_type() << " on parameter " << arg.name();
  }
}

FunctionSchema getSchemaWithNameAndDefaults(
    const SourceRange& range,
    const FunctionSchema& schema,
    const at::optional<std::string>& new_name,
    const FunctionDefaults& default_args) {
  std::vector<Argument> new_args;
  for (auto& arg : schema.arguments()) {
    auto it = default_args.find(arg.name());
    if (it != default_args.end()) {
<<<<<<< HEAD
      c10::optional<IValue> value = tryCalculateDefaultParam(arg, it->second);
      if (!value) {
=======
      checkMutableFunctionDefault(range, arg, it->second);
      try {
        IValue value;
        auto n = arg.N();
        auto list_type = arg.type()->cast<ListType>();
        if (n && *n > 0 && list_type) {
          // BroadcastingList, allow default values T for arg types List[T]
          value = toIValue(it->second, list_type->getElementType());
        } else {
          value = toIValue(it->second, arg.type());
        }
        new_args.emplace_back(
            arg.name(), arg.type(), arg.N(), value, arg.kwarg_only());
      } catch (py::cast_error& e) {
>>>>>>> 3990e9d1
        throw ErrorReport(range)
            << "Expected a default value of type " << arg.type()->python_str()
            << " on parameter \"" << arg.name() << "\"";
      }
      new_args.emplace_back(
          arg.name(), arg.type(), arg.N(), *value, arg.kwarg_only());
    } else {
      new_args.push_back(arg);
    }
  }
  return FunctionSchema(
      new_name.value_or(schema.name()),
      schema.overload_name(),
      new_args,
      schema.returns(),
      schema.is_vararg(),
      schema.is_varret());
}

static Decl computeOverloadDecl(
    const Decl& overload_decl,
    const Decl& impl_decl,
    const FunctionDefaults& defaults) {
  std::vector<Param> adjusted_params;
  const auto& new_params = overload_decl.params();
  const auto& old_params = impl_decl.params();

  // following PEP specification that the following should work:
  // @overload
  // def mouse_event(x1: int, y1: int) -> ClickEvent: ...
  // ...
  // def mouse_event(x1: int, y1: int, x2: Optional[int] = None, y2:
  // Optional[int] = None)
  TORCH_CHECK(
      new_params.size() <= old_params.size(),
      "Overload should not have more parameters than implementation function",
      overload_decl.range(),
      impl_decl.range());

  for (size_t i = 0; i < new_params.size(); ++i) {
    auto overload_name = new_params[i].ident().name();
    auto impl_name = old_params[i].ident().name();
    if (overload_name != impl_name) {
      throw ErrorReport(overload_decl.range())
          << "Overload parameters must have the same names. "
          << "Found " << overload_name << " and " << impl_name
          << " on argument " << i;
    }
    adjusted_params.push_back(new_params[i]);
  }
  for (size_t i = new_params.size(); i < old_params.size(); ++i) {
    if (!defaults.count(old_params[i].ident().name())) {
      throw ErrorReport(impl_decl.range())
          << "Expected to find default parameter on argument"
          << old_params[i].ident().name()
          << " because it is not defined on the overloaded declaration";
    }
    if (!old_params[i].type().present()) {
      throw ErrorReport(impl_decl.range())
          << "Parameters not specified on the overloaded declaration must have a type annotation in the implementation function."
          << " Did not find type for param " << old_params[i].ident().name();
    }
    adjusted_params.push_back(old_params[i]);
  }
  return Decl::create(
      overload_decl.range(),
      List<Param>::create(overload_decl.range(), adjusted_params),
      overload_decl.return_type());
}

static StrongFunctionPtr script_compile_overloaded_function(
    const c10::QualifiedName& name,
    const Decl& overload_decl,
    const Def& implementation_def,
    ResolutionCallback rcb,
    const FunctionDefaults& defaults) {
  auto adjusted_decl =
      computeOverloadDecl(overload_decl, implementation_def.decl(), defaults);
  auto new_def = implementation_def.withDecl(adjusted_decl);
  auto cu = get_python_cu();
  auto defined_functions = cu->define(
      QualifiedName(name.prefix()),
      {new_def},
      {pythonResolver(std::move(rcb))},
      nullptr,
      true);
  TORCH_INTERNAL_ASSERT(defined_functions.size() == 1);
  auto& defined = defined_functions[0];
  FunctionDefaults updated_defaults =
      calcOverloadedFunctionDefaults(defined->getSchema(), defaults);
  defined->setSchema(getSchemaWithNameAndDefaults(
      new_def.range(),
      defined->getSchema(),
      new_def.name().name(),
      updated_defaults));
  StrongFunctionPtr ret(std::move(cu), defined);
  didFinishEmitFunction(ret);
  return ret;
}

static StrongFunctionPtr script_compile_function(
    const c10::QualifiedName& name,
    const Def& def,
    const FunctionDefaults& defaults,
    ResolutionCallback rcb) {
  auto cu = get_python_cu();
  auto defined_functions = cu->define(
      QualifiedName(name.prefix()),
      {def},
      {pythonResolver(std::move(rcb))},
      nullptr,
      true);
  TORCH_INTERNAL_ASSERT(defined_functions.size() == 1);
  auto& defined = defined_functions[0];
  defined->setSchema(getSchemaWithNameAndDefaults(
      def.range(), defined->getSchema(), def.name().name(), defaults));
  StrongFunctionPtr ret(std::move(cu), defined);
  didFinishEmitFunction(ret);
  return ret;
}

struct VISIBILITY_HIDDEN ModuleSelf : public Self {
  ModuleSelf(std::shared_ptr<ConcreteModuleType> concreteType)
      : Self(), concreteType_(std::move(concreteType)) {}

  std::shared_ptr<SugaredValue> makeSugared(Value* v) const override {
    v->setType(getClassType());
    return std::make_shared<ModuleValue>(v, concreteType_);
  }

  ClassTypePtr getClassType() const override {
    return concreteType_->getJitType()->expect<ClassType>();
  }

 private:
  std::shared_ptr<ConcreteModuleType> concreteType_;
};

static TypePtr getTensorType(const at::Tensor& t, bool complete) {
  auto r = TensorType::create(t);
  if (!complete) {
    r = r->dimensionedOnly();
  }
  return r;
}

static TupleTypePtr getTupleTensorType(
    const Stack::const_iterator& s_iter,
    const Stack::const_iterator& s_iter_end,
    const TypePtr& tupleType,
    bool complete) {
  AT_ASSERT(tupleType->kind() == TupleType::Kind);
  AT_ASSERT(s_iter != s_iter_end);

  std::vector<TypePtr> types;
  for (const auto& subType : tupleType->containedTypes()) {
    if (subType->kind() == TupleType::Kind) {
      types.push_back(
          getTupleTensorType(s_iter + 1, s_iter_end, subType, complete));
    } else {
      types.push_back(getTensorType(s_iter->toTensor(), complete));
    }
  }
  return TupleType::create(types);
}

static void setInputTensorTypes(Graph& g, const Stack& stack, bool complete) {
  at::ArrayRef<Value*> input_values = g.inputs();
  auto s_iter = stack.begin();
  for (auto v : input_values) {
    AT_ASSERT(s_iter != stack.end());
    if (v->type()->kind() == TupleType::Kind) {
      AT_ASSERT(v->node()->kind() == prim::Param);
      v->setType(getTupleTensorType(s_iter, stack.end(), v->type(), complete));
    } else {
      v->setType(getTensorType(s_iter->toTensor(), complete));
      s_iter++;
    }
  }
}

static std::shared_ptr<Graph> _propagate_shapes(
    Graph& graph,
    std::vector<at::Tensor> inputs,
    bool with_grad = false) {
  Stack stack(inputs.begin(), inputs.end());
  auto retval = graph.copy();
  setInputTensorTypes(*retval, stack, /*complete=*/false);
  PropagateInputShapes(retval);
  return retval;
}

static std::shared_ptr<Graph> _propagate_and_assign_input_shapes(
    Graph& graph,
    const std::vector<at::Tensor>& inputs,
    bool with_grad = false,
    bool propagate = true) {
  auto retval = graph.copy();
  setInputTensorTypes(*retval, fmap<IValue>(inputs), /*complete=*/true);
  if (propagate) {
    PropagateInputShapes(retval);
  }
  return retval;
}

static std::shared_ptr<Graph> _assign_output_shapes(
    Graph& graph,
    std::vector<at::Tensor> outputs) {
  auto retval = graph.copy();
  AT_ASSERT(retval->outputs().size() == outputs.size());
  for (size_t i = 0; i < outputs.size(); ++i) {
    auto scalar_type = outputs[i].scalar_type();
    auto sizes = outputs[i].sizes();
    auto type =
        torch::jit::TensorType::createContiguous(scalar_type, at::kCPU, sizes);
    retval->outputs()[i]->setType(type);
  }
  return retval;
}

void addFunctionToModule(Module& module, const StrongFunctionPtr& func) {
  // Make a graph with a fake self argument
  auto graph = func.function_->graph()->copy();
  auto v = graph->insertInput(0, "self");
  v->setType(module._ivalue()->type());
  const auto name = QualifiedName(*module.type()->name(), "forward");
  auto method =
      module._ivalue()->compilation_unit()->create_function(name, graph);
  module.type()->addMethod(method);
}

// this is used in our test suite to check that we correctly preserved type tags
bool ivalue_tags_match(const Module& lhs, const Module& rhs) {
  struct Work {
    IValue a;
    IValue b;
  };
  std::unordered_set<const void*> visited;
  std::vector<Work> work = {{lhs._ivalue(), rhs._ivalue()}};
  while (!work.empty()) {
    Work item = work.back();
    work.pop_back();
    if (item.a.isPtrType()) {
      // uncomment to debug type matching errors
      // std::cout << "MATCHING " << /*item.a <<*/ "(" << *item.a.type() << ") "
      //          << item.a.internalToPointer() << " " << /*item.b <<*/ " ("
      //          << *item.b.type() << ") " << item.b.internalToPointer() <<
      //          "\n";

      if (visited.count(item.a.internalToPointer())) {
        continue;
      }
      visited.emplace(item.a.internalToPointer());
    }
    if (*unshapedType(item.a.type()) != *unshapedType(item.b.type())) {
      return false;
    }
    // check tags for objects that contain subobjects
    if (item.a.isObject()) {
      auto ao = item.a.toObject();
      auto bo = item.b.toObject();
      for (size_t i = 0; i < ao->slots().size(); ++i) {
        work.emplace_back(Work{ao->slots().at(i), bo->slots().at(i)});
      }
    } else if (item.a.isTuple()) {
      auto at = item.a.toTuple();
      auto bt = item.b.toTuple();
      for (size_t i = 0; i < at->elements().size(); ++i) {
        work.emplace_back(Work{at->elements().at(i), bt->elements().at(i)});
      }
    } else if (item.a.isGenericList()) {
      auto al = item.a.toGenericList();
      auto bl = item.b.toGenericList();
      for (size_t i = 0; i < al.size(); ++i) {
        work.emplace_back(Work{al.get(i), bl.get(i)});
      }
    } else if (item.a.isGenericDict()) {
      auto ad = item.a.toGenericDict();
      auto bd = item.b.toGenericDict();
      for (auto& item : ad) {
        // Dictionaory keys cannot contain List/Dicts that require tags
        // so we do not have to check them.
        // Furthermore without ordered dicts it is expensive to find the
        // equivalent key
        work.emplace_back(Work{item.value(), bd.at(item.key())});
      }
    } else if (item.a.isFuture()) {
      auto af = item.a.toFuture();
      auto bf = item.b.toFuture();
      af->wait();
      bf->wait();
      work.emplace_back(Work{af->value(), bf->value()});
    }
  }

  return true;
}

// helper used to implement ._parameters, ._buffers, ._modules dicts
// inside of script nn.Module
template <typename Policy>
struct slot_dict_impl {
  slot_dict_impl(script::ModulePtr module) : module_(std::move(module)) {}
  bool contains(const std::string& name) const {
    if (auto slot = module_->type()->findAttributeSlot(name)) {
      if (Policy::valid(module_->type(), *slot)) {
        return true;
      }
    }
    return false;
  }

  std::vector<std::pair<std::string, py::object>> items() const {
    std::vector<std::pair<std::string, py::object>> result;
    for (size_t i = 0, N = module_->type()->numAttributes(); i < N; ++i) {
      if (Policy::valid(module_->type(), i)) {
        result.emplace_back(
            module_->type()->getAttributeName(i),
            toPyObject(module_->getSlot(i)));
      }
    }
    return result;
  }

  void setattr(const std::string& name, py::object value) {
    const TypePtr& type = module_->type()->getAttribute(name);
    script::Module(module_).setattr(name, toIValue(std::move(value), type));
  }

  py::object getattr(const std::string& name) {
    return toPyObject(script::Module(module_).attr(name));
  }

  static void bind(const py::module& m, const char* name) {
    py::class_<slot_dict_impl<Policy>>(m, name)
        .def(py::init(
            [](Module& m) { return slot_dict_impl<Policy>(m._ivalue()); }))
        .def("contains", &slot_dict_impl<Policy>::contains)
        .def("items", &slot_dict_impl<Policy>::items)
        .def("setattr", &slot_dict_impl<Policy>::setattr)
        .def("getattr", &slot_dict_impl<Policy>::getattr);
  }
 private:
  script::ModulePtr module_;
};

template <typename T>
py::list debugMakeList(const T& list) {
  py::list result;
  for (auto elem : list) {
    result.append(py::cast(elem));
  }
  return result;
}
template <typename T>
py::list debugMakeNamedList(const T& list) {
  py::list result;
  for (auto elem : list) {
    result.append(py::cast(std::make_pair(elem.name, elem.value)));
  }
  return result;
}

static py::dict _jit_debug_module_iterators(Module& module) {
  py::dict result;
  result["children"] = debugMakeList(module.children());
  result["named_children"] = debugMakeNamedList(module.named_children());
  result["modules"] = debugMakeList(module.modules());
  result["named_modules"] = debugMakeNamedList(module.named_modules());

  result["parameters"] = debugMakeList(module.parameters(false));
  result["named_parameters"] =
      debugMakeNamedList(module.named_parameters(false));
  result["parameters_r"] = debugMakeList(module.parameters(true));
  result["named_parameters_r"] =
      debugMakeNamedList(module.named_parameters(true));

  result["buffers"] = debugMakeList(module.buffers(false));
  result["named_buffers"] = debugMakeNamedList(module.named_buffers(false));
  result["buffers_r"] = debugMakeList(module.buffers(true));
  result["named_buffers_r"] = debugMakeNamedList(module.named_buffers(true));

  result["named_attributes"] =
      debugMakeNamedList(module.named_attributes(false));
  result["named_attributes_r"] =
      debugMakeNamedList(module.named_attributes(true));
  return result;
}


void initJitScriptBindings(PyObject* module) {
  auto m = py::handle(module).cast<py::module>();

  // STL containers are not mutable by default and hence we need to bind as
  // follows.
  py::bind_map<ExtraFilesMap>(m, "ExtraFilesMap");

  py::class_<Object>(m, "ScriptObject")
      .def("_type", [](Module& m) { return m.type(); })
      .def(
          "_get_method",
          [](Object& self, const std::string& name) -> Method {
            return self.get_method(name);
          },
          py::keep_alive<0, 1>())
      .def(
          "setattr",
          [](Object& self, const std::string& name, py::object value) {
            TypePtr type = self.type()->getAttribute(name);
            TORCH_CHECK(type, "Module has no attribute '", name, "'");
            auto ivalue = toIValue(std::move(value), type);
            self.setattr(name, ivalue);
          })
      .def(
          "getattr",
          [](Object& self, const std::string& name) {
            return toPyObject(self.attr(name));
          })
      .def(
          "__getattr__",
          [](Object& self, const std::string& name) {
            if (auto method = self.find_method(name)) {
              return py::cast(*method);
            }
            return toPyObject(self.attr(name));
          })
      .def(
          "hasattr",
          [](Object& self, const std::string& name) {
            return self.hasattr(name);
          })
      .def(
          "_has_method",
          [](Object& self, const std::string& name) {
            return bool(self.find_method(name));
          })
      .def(
          "_method_names", [](Object& self) {
            return fmap(self.get_methods(), [](const Method& method) {
              return method.name();
            });
          });

  // torch.jit.ScriptModule is a subclass of this C++ object.
  // Methods here are prefixed with _ since they should not be
  // public.
  py::class_<Module, Object>(m, "ScriptModule")
      .def(py::init<std::string, std::shared_ptr<CompilationUnit>, bool>())
      .def(
          "save",
          [](Module& m,
             const std::string& filename,
             const ExtraFilesMap& _extra_files = ExtraFilesMap()) {
            m.save(filename, _extra_files);
          },
          py::arg("filename"),
          py::arg("_extra_files") = ExtraFilesMap())
      .def(
          "save_to_buffer",
          [](Module& m, const ExtraFilesMap& _extra_files = ExtraFilesMap()) {
            std::ostringstream buf;
            m.save(buf, _extra_files);
            return py::bytes(buf.str());
          },
          py::arg("_extra_files") = ExtraFilesMap())
      .def("_set_optimized", &Module::set_optimized)
      .def(
          "dump",
          &Module::dump,
          py::arg("code") = true,
          py::arg("attrs") = true,
          py::arg("params") = true)
      .def(
          "dump_to_str",
          &Module::dump_to_str,
          py::arg("code") = true,
          py::arg("attrs") = true,
          py::arg("params") = true,
          py::arg("indent") = 0)
      .def(
          "_replicate_for_data_parallel",
          [](Module& module) {
            const ModulePtr& obj = module._ivalue();
            auto copy = c10::ivalue::Object::create(
                c10::StrongTypePtr(obj->compilation_unit(), obj->type()),
                obj->slots().size());
            for (size_t i = 0; i < obj->slots().size(); ++i) {
              copy->setSlot(i, obj->getSlot(i));
            }
            return Module(std::move(copy));
          })
      .def(
          "get_debug_state",
          [](Module& self) {
            if (auto m = self.find_method("forward")) {
              return m->get_executor().getDebugState();
            }
            throw std::runtime_error(
                "Attempted to call get_debug_state on a Module without a compiled forward()");
          })
      .def(
          "_define",
          [](Module& m,
             std::shared_ptr<ConcreteModuleType> concreteType,
             const std::string& script,
             ResolutionCallback rcb) {
            const auto self = ModuleSelf(std::move(concreteType));
            m._ivalue()->compilation_unit()->define(
                *m.type()->name(), script, pythonResolver(rcb), &self);
            didFinishEmitModule(m);
          })
      .def(
          "_create_method_from_trace",
          [](Module& self,
             const std::string& name,
             py::function func,
             py::tuple input_tuple,
             py::function var_lookup_fn,
             bool force_outplace) {
            // prereq: Module's buffers and parameters are unique
            // this was ensured in python before calling this function
            auto typed_inputs = toTraceableStack(input_tuple);

            std::shared_ptr<Graph> graph = std::get<0>(tracer::createGraphByTracing(
                func, typed_inputs, var_lookup_fn, force_outplace, &self));
            const auto method_name = QualifiedName(*self.type()->name(), name);
            auto fn = self._ivalue()->compilation_unit()->create_function(
                method_name, graph);
            self.type()->addMethod(fn);
            didFinishEmitModule(self);
          })
      .def_property_readonly(
          "code",
          [](Module& self) {
            std::vector<at::Tensor> tensors;
            std::vector<c10::NamedTypePtr> deps;
            PythonPrint pp(tensors, deps, false);
            pp.printNamedType(self.type());
            return pp.str();
          })
      .def("apply", &Module::apply)
      .def("_clone", &Module::clone)
      .def("_clone_instance", &Module::clone_instance);

  slot_dict_impl<script::detail::ParameterPolicy>::bind(m, "ParameterDict");
  slot_dict_impl<script::detail::BufferPolicy>::bind(m, "BufferDict");
  slot_dict_impl<script::detail::ModulePolicy>::bind(m, "ModuleDict");

  py::class_<ErrorReport, std::shared_ptr<ErrorReport>>(m, "ErrorReport")
      .def(py::init<SourceRange>())
      .def("what", &ErrorReport::what);

  py::class_<CompilationUnit, std::shared_ptr<CompilationUnit>>(
      m, "CompilationUnit")
      .def(py::init<>())
      .def(
          "find_function",
          [](std::shared_ptr<CompilationUnit> self, const std::string& name) {
            auto& fn = self->get_function(QualifiedName(name));
            return StrongFunctionPtr(std::move(self), &fn);
          })
      .def("set_optimized", &CompilationUnit::set_optimized)
      .def(
          "define",
          [](CompilationUnit& cu,
             const std::string& src,
             ResolutionCallback rcb) {
            cu.define(c10::nullopt, src, pythonResolver(rcb), nullptr);
          });

  py::class_<StrongFunctionPtr>(m, "ScriptFunction", py::dynamic_attr())
      .def(
          "__call__",
          [](py::args args, py::kwargs kwargs) {
            HANDLE_TH_ERRORS
            // see: [pybind11 varargs]
            auto strongPtr = py::cast<StrongFunctionPtr>(args[0]);
            Function& callee = *strongPtr.function_;
            bool tracing = tracer::isTracing();
            py::object result = invokeScriptFunctionFromPython(
                callee, tuple_slice(std::move(args), 1), std::move(kwargs));
            return result;
            END_HANDLE_TH_ERRORS_PYBIND
          })
      .def(
          "save",
          [](const StrongFunctionPtr& self,
             const std::string& filename,
             const ExtraFilesMap& _extra_files = ExtraFilesMap()) {
            Module module("__torch__.PlaceholderModule");
            // [issue 27343]
            // Modules have 'training' attributes by defualt, but due to
            // https://github.com/pytorch/pytorch/issues/27343, functions end
            // up having a training attribute when they are loaded. This adds
            // a fake 'training' attribute that shouldn't be used, but prevents
            // jitter on saving and loading. Once that issue is fixed this can
            // be deleted.
            module.register_attribute("training", BoolType::get(), true);
            addFunctionToModule(module, self);
            module.save(filename, _extra_files);
          },
          py::arg("filename"),
          py::arg("_extra_files") = ExtraFilesMap())
      .def(
          "save_to_buffer",
          [](const StrongFunctionPtr& self,
             const ExtraFilesMap& _extra_files = ExtraFilesMap()) {
            std::ostringstream buf;
            Module module("__torch__.PlaceholderModule");
            // see [issue 27343]
            module.register_attribute("training", BoolType::get(), true);
            addFunctionToModule(module, self);
            module.save(buf, _extra_files);
            return py::bytes(buf.str());
          },
          py::arg("_extra_files") = ExtraFilesMap())
      .def_property_readonly(
          "graph",
          [](const StrongFunctionPtr& self) { return self.function_->graph(); })
      .def_property_readonly(
          "schema",
          [](const StrongFunctionPtr& self) {
            return self.function_->getSchema();
          })
      .def_property_readonly(
          "code",
          [](const StrongFunctionPtr& self) {
            std::vector<at::Tensor> tensors;
            std::vector<c10::NamedTypePtr> deps;
            PythonPrint pp(tensors, deps, false);
            pp.printFunction(*self.function_);
            return pp.str();
          })
      .def(
          "get_debug_state",
          [](const StrongFunctionPtr& self) {
            return self.function_->get_executor().getDebugState();
          })
      .def_property_readonly(
          "name",
          [](const StrongFunctionPtr& self) { return self.function_->name(); })
      .def_property_readonly(
          "qualified_name", [](const StrongFunctionPtr& self) {
            return self.function_->qualname().qualifiedName();
          });

  py::class_<Method>(m, "ScriptMethod", py::dynamic_attr())
      .def(
          "__call__",
          [](py::args args, py::kwargs kwargs) {
            // see: [pybind11 varargs]
            Method& method = py::cast<Method&>(args[0]);
            return invokeScriptMethodFromPython(
                method, tuple_slice(std::move(args), 1), std::move(kwargs));
          })
      .def_property_readonly("graph", &Method::graph)
      .def_property_readonly(
          "schema", [](Method& m) { return m.function().getSchema(); })
      .def_property_readonly("name", &Method::name)
      .def_property_readonly("code", [](Method& self) {
        std::vector<at::Tensor> tensors;
        std::vector<c10::NamedTypePtr> deps;
        PythonPrint pp(tensors, deps, false);
        pp.printMethod(self.function());
        return pp.str();
      });
  m.def(
      "_jit_script_compile",
      [](const std::string& qualname,
         const Def& def,
         ResolutionCallback rcb,
         const FunctionDefaults& defaults) {
        C10_LOG_API_USAGE_ONCE("torch.script.compile");
        const auto name = c10::QualifiedName(qualname);
        TORCH_INTERNAL_ASSERT(name.name() == def.name().name());
        return script_compile_function(name, def, defaults, std::move(rcb));
      });
  m.def(
      "_jit_script_compile_overload",
      [](const std::string& qualname,
         const Decl& overload_decl,
         const Def& implementation_def,
         ResolutionCallback rcb,
         const FunctionDefaults& defaults) {
        const auto name = c10::QualifiedName(qualname);
        return script_compile_overloaded_function(
            name, overload_decl, implementation_def, rcb, defaults);
      });
  m.def(
      "_replace_overloaded_method_decl",
      [](const Decl& overload_decl,
         const Def& implementation_def,
         const std::string& new_name) {
        checkOverloadDecl(overload_decl, implementation_def.decl());
        return implementation_def.withDecl(overload_decl).withName(new_name);
      });
  m.def(
      "_create_function_from_trace",
      [](std::string qualname,
         py::function func,
         py::tuple input_tuple,
         py::function var_lookup_fn,
         bool force_outplace) {
        auto typed_inputs = toTraceableStack(input_tuple);
        std::shared_ptr<Graph> graph = std::get<0>(tracer::createGraphByTracing(
            func, typed_inputs, var_lookup_fn, force_outplace));
        auto cu = get_python_cu();
        auto name = c10::QualifiedName(qualname);
        auto result = cu->create_function(
            std::move(name), std::move(graph), /*shouldMangle=*/true);
        StrongFunctionPtr ret(std::move(cu), result);
        didFinishEmitFunction(ret);
        return ret;
      });

  m.def(
      "_jit_script_class_compile",
      [](const std::string& qualifiedName,
         const ClassDef& classDef,
         ResolutionCallback rcb) {
        C10_LOG_API_USAGE_ONCE("torch.script.class");
        if (classDef.superclass().present()) {
          throw ErrorReport(classDef.range())
              << "Torchscript does not support class inheritance.";
        }
        auto cu = get_python_cu();
        const auto classname = c10::QualifiedName(qualifiedName);
        auto classType = ClassType::create(classname, cu);
        cu->register_type(classType);
        std::vector<ResolverPtr> rcbs;
        std::vector<Def> methodDefs;
        for (const auto& def : classDef.body()) {
          if (def.kind() != TK_DEF) {
            throw ErrorReport(def.range())
                << "Currently class bodies can only contain method "
                   "definitions. File an issue on Github if you want "
                   "something else!";
          }
          methodDefs.emplace_back(Def(def));
          rcbs.push_back(
              pythonResolver(rcb, classDef.name().name(), classType));
        }
        const auto self = SimpleSelf(classType);
        cu->define(classname, methodDefs, rcbs, &self);
      });
  m.def(
      "_jit_script_interface_compile",
      [](const std::string& qualifiedName,
         const ClassDef& classDef,
         ResolutionCallback rcb,
         bool is_module) {
        get_python_cu()->define_interface(
            c10::QualifiedName(qualifiedName),
            classDef,
            pythonResolver(std::move(rcb)),
            is_module);
      });

  m.def("_parse_source_def", [](const std::string& src) {
    Parser p(std::make_shared<Source>(src));
    return Def(p.parseFunction(/*is_method=*/true));
  });
  m.def("parse_type_comment", [](const std::string& comment) {
    Parser p(std::make_shared<Source>(comment));
    return Decl(p.parseTypeComment());
  });

  m.def("merge_type_from_type_comment", &mergeTypesFromTypeComment);
  m.def(
      "import_ir_module",
      [](std::shared_ptr<CompilationUnit> cu,
         const std::string& filename,
         py::object map_location,
         ExtraFilesMap& extra_files) {
        c10::optional<at::Device> optional_device;
        if (!map_location.is(py::none())) {
          AT_ASSERT(THPDevice_Check(map_location.ptr()));
          optional_device =
              reinterpret_cast<THPDevice*>(map_location.ptr())->device;
        }
        return import_ir_module(
            std::move(cu), filename, optional_device, extra_files);
      });
  m.def(
      "import_ir_module_from_buffer",
      [](std::shared_ptr<CompilationUnit> cu,
         const std::string& buffer,
         py::object map_location,
         ExtraFilesMap& extra_files) {
        std::istringstream in(buffer);
        c10::optional<at::Device> optional_device;
        if (!map_location.is(py::none())) {
          AT_ASSERT(THPDevice_Check(map_location.ptr()));
          optional_device =
              reinterpret_cast<THPDevice*>(map_location.ptr())->device;
        }
        return import_ir_module(
            std::move(cu), in, optional_device, extra_files);
      });

  m.def("_jit_set_emit_hooks", setEmitHooks);
  m.def("_jit_get_emit_hooks", getEmitHooks);
  m.def("_jit_clear_class_registry", []() {
    get_python_cu()->_clear_python_cu();
  });
  m.def(
      "_debug_set_autodiff_subgraph_inlining",
      debugSetAutodiffSubgraphInlining);
  m.def("_propagate_shapes", _propagate_shapes);
  m.def(
      "_propagate_and_assign_input_shapes",
      _propagate_and_assign_input_shapes);
  m.def("_assign_output_shapes", _assign_output_shapes);
  m.def(
      "_last_executed_optimized_graph",
      []() { return lastExecutedOptimizedGraph(); },
      "Retrieve the optimized graph that was run the last time the graph executor ran on this thread");
  m.def(
      "_create_function_from_graph",
      [](const std::string& qualname, std::shared_ptr<Graph> graph) {
        // TODO this should go in the global Python CU
        auto cu = std::make_shared<CompilationUnit>();
        c10::QualifiedName name(qualname);
        auto fn = cu->create_function(std::move(name), graph);
        return StrongFunctionPtr(std::move(cu), fn);
      });
  m.def("_ivalue_tags_match", ivalue_tags_match);
  m.def("_jit_debug_module_iterators", _jit_debug_module_iterators);

  py::class_<testing::FileCheck>(m, "FileCheck")
      .def(py::init<>())
      .def("check", &testing::FileCheck::check)
      .def("check_not", &testing::FileCheck::check_not)
      .def("check_same", &testing::FileCheck::check_same)
      .def("check_next", &testing::FileCheck::check_next)
      .def("check_count", &testing::FileCheck::check_count)
      .def("check_dag", &testing::FileCheck::check_dag)
      .def("check_count", &testing::FileCheck::check_count)
      .def(
          "check_count",
          [](testing::FileCheck& f,
             const std::string& str,
             size_t count,
             bool exactly) { return f.check_count(str, count, exactly); },
          "Check Count",
          py::arg("str"),
          py::arg("count"),
          py::arg("exactly") = false)
      .def(
          "run",
          [](testing::FileCheck& f, const std::string& str) {
            return f.run(str);
          })
      .def(
          "run", [](testing::FileCheck& f, const Graph& g) { return f.run(g); })
      .def(
          "run",
          [](testing::FileCheck& f,
             const std::string& input,
             const std::string& output) { return f.run(input, output); },
          "Run",
          py::arg("checks_file"),
          py::arg("test_file"))
      .def(
          "run",
          [](testing::FileCheck& f, const std::string& input, const Graph& g) {
            return f.run(input, g);
          },
          "Run",
          py::arg("checks_file"),
          py::arg("graph"));

  m.def(
      "_logging_set_logger",
      [](logging::LoggerBase* logger) { return logging::setLogger(logger); },
      py::return_value_policy::reference);
  m.def("_set_graph_executor_optimize", [](bool optimize) {
    setGraphExecutorOptimize(optimize);
  });

  m.def("_get_graph_executor_optimize", &torch::jit::getGraphExecutorOptimize);

  m.def("_create_module_with_type", [](const ClassTypePtr& type) {
    return Module(get_python_cu(), type);
  });

  py::class_<ConcreteModuleTypeBuilder, std::shared_ptr<ConcreteModuleTypeBuilder>>(
      m, "ConcreteModuleTypeBuilder")
      .def(py::init<py::object>())
      .def("add_constant", &ConcreteModuleTypeBuilder::addConstant)
      .def("add_attribute", &ConcreteModuleTypeBuilder::addAttribute)
      .def(
          "add_function_attribute",
          &ConcreteModuleTypeBuilder::addFunctionAttribute)
      .def("add_module", &ConcreteModuleTypeBuilder::addModule)
      .def("add_overload", &ConcreteModuleTypeBuilder::addOverload)
      .def("set_poisoned", &ConcreteModuleTypeBuilder::setPoisoned)
      .def("add_failed_attribute", &ConcreteModuleTypeBuilder::addFailedAttribute)
      .def(
          "set_module_dict",
          [](ConcreteModuleTypeBuilder& self) {
            self.setIterableModuleKind(IterableModuleKind::DICT);
          })
      .def("build", &ConcreteModuleTypeBuilder::build)
      .def(
          "equals",
          [](const ConcreteModuleTypeBuilder& self,
             const ConcreteModuleTypeBuilder& other) { return self.equals(other); })
      .def("set_module_list", [](ConcreteModuleTypeBuilder& self) {
        self.setIterableModuleKind(IterableModuleKind::LIST);
      });

  py::class_<ConcreteModuleType, std::shared_ptr<ConcreteModuleType>>(
      m, "ConcreteModuleType")
      .def_property_readonly("py_class", &ConcreteModuleType::getPyClass)
      .def_property_readonly("jit_type", &ConcreteModuleType::getJitType)
      .def_static("from_jit_type", &ConcreteModuleType::fromJitType)
      .def("get_constants", &ConcreteModuleType::getConstantsPy)
      .def("get_attributes", &ConcreteModuleType::getAttributesPy)
      .def("get_modules", &ConcreteModuleType::getModulesPy)
      .def("dump", &ConcreteModuleType::dump)
      .def(
          "equals",
          [](const ConcreteModuleType& self, const ConcreteModuleType& other) {
            return self.equals(other);
          })
      .def(
          "equals",
          [](const ConcreteModuleType& self,
             const ConcreteModuleTypeBuilder& other) {
            return self.equals(other);
          })
      .def(
          "_create_methods",
          [](std::shared_ptr<ConcreteModuleType> concreteType,
             const std::vector<Def>& defs,
             const std::vector<ResolutionCallback>& rcbs,
             const std::vector<FunctionDefaults>& defaults) {
            TORCH_INTERNAL_ASSERT(defs.size() == rcbs.size());
            std::vector<ResolverPtr> resolvers;
            resolvers.reserve(rcbs.size());
            for (auto& callback : rcbs) {
              resolvers.push_back(pythonResolver(callback));
            }
            const auto& selfType =
                concreteType->getJitType()->expect<ClassType>();
            const auto& prefix = selfType->name().value();
            const auto self = ModuleSelf(std::move(concreteType));
            auto cu = selfType->compilation_unit();
            cu->define(prefix, defs, resolvers, &self);
            // Stitch in default arguments for each Def if provided
            auto defaults_it = defaults.begin();
            auto defs_it = defs.begin();
            while (defs_it != defs.end()) {
              const auto method_name =
                  QualifiedName(prefix, (*defs_it).name().name());
              auto& method = cu->get_function(method_name);
              method.setSchema(getSchemaWithNameAndDefaults(
                  defs_it->range(),
                  method.getSchema(),
                  at::nullopt,
                  *defaults_it));
              ++defs_it;
              ++defaults_it;
            }
          });

  m.def(
      "_resolve_type",
      [](const std::string& name, SourceRange range, ResolutionCallback rcb) {
        return pythonResolver(rcb)->resolveType(name, range);
      });

  m.def(
      "_run_emit_module_hook", [](const Module& m) { didFinishEmitModule(m); });

  py::class_<logging::LoggerBase, std::shared_ptr<logging::LoggerBase>>(
      m, "LoggerBase");
  py::enum_<logging::LockingLogger::AggregationType>(m, "AggregationType")
      .value("SUM", logging::LockingLogger::AggregationType::SUM)
      .value("AVG", logging::LockingLogger::AggregationType::AVG)
      .export_values();
  py::class_<
      logging::LockingLogger,
      logging::LoggerBase,
      std::shared_ptr<logging::LockingLogger>>(m, "LockingLogger")
      .def(py::init<>())
      .def("set_aggregation_type", &logging::LockingLogger::setAggregationType)
      .def("get_counter_val", &logging::LockingLogger::getCounterValue);
  py::class_<
      logging::NoopLogger,
      logging::LoggerBase,
      std::shared_ptr<logging::NoopLogger>>(m, "NoopLogger")
      .def(py::init<>());
}
} // namespace script
} // namespace jit
} // namespace torch<|MERGE_RESOLUTION|>--- conflicted
+++ resolved
@@ -274,25 +274,9 @@
   for (auto& arg : schema.arguments()) {
     auto it = default_args.find(arg.name());
     if (it != default_args.end()) {
-<<<<<<< HEAD
+      checkMutableFunctionDefault(range, arg, it->second);
       c10::optional<IValue> value = tryCalculateDefaultParam(arg, it->second);
       if (!value) {
-=======
-      checkMutableFunctionDefault(range, arg, it->second);
-      try {
-        IValue value;
-        auto n = arg.N();
-        auto list_type = arg.type()->cast<ListType>();
-        if (n && *n > 0 && list_type) {
-          // BroadcastingList, allow default values T for arg types List[T]
-          value = toIValue(it->second, list_type->getElementType());
-        } else {
-          value = toIValue(it->second, arg.type());
-        }
-        new_args.emplace_back(
-            arg.name(), arg.type(), arg.N(), value, arg.kwarg_only());
-      } catch (py::cast_error& e) {
->>>>>>> 3990e9d1
         throw ErrorReport(range)
             << "Expected a default value of type " << arg.type()->python_str()
             << " on parameter \"" << arg.name() << "\"";
