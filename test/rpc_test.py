from __future__ import absolute_import, division, print_function, unicode_literals

import concurrent.futures
from datetime import timedelta
import sys
import unittest
from collections import namedtuple
import time
from unittest import mock

import torch
import torch.distributed as dist
import torch.distributed.rpc as rpc
from common_utils import load_tests
from dist_utils import INIT_METHOD_TEMPLATE, TEST_CONFIG, dist_init
from torch.distributed.rpc import RpcBackend
from torch.distributed.rpc.internal import PythonUDF, _internal_rpc_pickler


def requires_process_group_agent(message=""):
    def decorator(old_func):
        return unittest.skipUnless(
            TEST_CONFIG.rpc_backend == RpcBackend.PROCESS_GROUP,
            message,
        )(old_func)
    return decorator


VALUE_FUTURE = concurrent.futures.Future()


def stub_start_rpc_backend_handler(store, self_name, self_rank, worker_name_to_id):
    return mock.Mock()  # RpcAgent.


def set_value(value):
    VALUE_FUTURE.set_result(value)


# it is used to test python user defined function over rpc
# classes and functions are used to test python user defined class and
# methods over rpc
TensorClass = namedtuple("TensorClass", ["tensors"])


class MyPickleClass:
    def __init__(self):
        self.t = None

    def __getstate__(self):
        (pickled_python_udf, tensors) = _internal_rpc_pickler.serialize(
            PythonUDF(my_tensor_function, (torch.ones(2, 2), torch.ones(2, 2)), None)
        )
        return (pickled_python_udf, tensors)

    def __setstate__(self, obj):
        python_udf = _internal_rpc_pickler.deserialize(obj[0], obj[1])
        result = python_udf.func(python_udf.args[0], python_udf.args[1])
        self.t = result

    def set(self, val):
        self.t = val


class MyClass:
    def __init__(self, a):
        self.a = a

    def my_instance_method(self, b):
        return self.a + b

    @classmethod
    def my_class_method(cls, d, e):
        return d + e

    @staticmethod
    def my_static_method(f):
        return f > 10


def run_nested_pickle(pickle_cls_instance, tensor):
    return pickle_cls_instance.t + tensor


def build_complex_tensors():
    a = torch.ones(3, 3)
    b = [a, a]
    c = [b, b]
    d = [a, b]
    e = {a: d}
    return [a, b, c, d, e]


def my_function(a, b, c):
    return a + b + c


def my_tensor_function(a, b):
    return a + b


def my_complex_tensor_function(list_input, tensor_class_input, dict_input):
    res = list_input[0]
    for t in list_input:
        res += t
    for k, v in dict_input.items():
        res += v
    complex_tensors = tensor_class_input.tensors
    return (res, complex_tensors[0], complex_tensors[1], complex_tensors[2])

def timeout_function(timeout):
    time.sleep(timeout)


def my_rref_function(rref_a, rref_b):
    return rref_a.to_here().wait() + rref_b.to_here().wait()


def no_result():
    print("do nothing")


def nested_rpc(dst):
    return rpc.rpc_sync(dst, torch.add, args=(torch.ones(2, 2), 1))


def multi_layer_nested_async_rpc(dst, world_size, ttl):
    # this method returns immediately without blocking the callee, but will
    # generate additional requests.
    if ttl > 0:
        current_dst = "worker{}".format(dst)
        next_dst = (dst + 1) % world_size
        rpc.rpc_async(
            current_dst,
            multi_layer_nested_async_rpc,
            args=(next_dst, world_size, ttl - 1),
        )
        return 0


def nested_rref(dst):
    return (
        rpc.remote(dst, torch.add, args=(torch.ones(2, 2), 1)),
        rpc.remote(dst, torch.add, args=(torch.ones(2, 2), 2)),
    )


def nested_remote(dst):
    rref = rpc.remote(dst, torch.add, args=(torch.ones(2, 2), 3))
    return rref.to_here().wait()


def rref_forward_chain(dst, world_size, rref, ttl):
    if ttl > 0:
        current_dst = "worker{}".format(dst)
        next_dst = (dst + 1) % world_size
        ret_rref = rpc.remote(
            current_dst, rref_forward_chain, args=(next_dst, world_size, rref, ttl - 1)
        )
        return [ret_rref]
    else:
        return rref.to_here().wait()


def rpc_return_rref(dst):
    return rpc.remote(dst, torch.add, args=(torch.ones(2, 2), 1))


def light_rpc():
    return 0


def heavy_rpc(tensor):
    for i in range(1, 100):
        tensor *= i
        tensor /= i + 1
    return 0


def raise_func():
    raise ValueError("Expected error")


# load_tests from common_utils is used to automatically filter tests for
# sharding on sandcastle. This line silences flake warnings
load_tests = load_tests


@unittest.skipIf(
    sys.version_info < (3, 0),
    "Pytorch distributed rpc package " "does not support python2",
)
class RpcTest(object):
    @property
    def world_size(self):
        return 4

    @property
    def init_method(self):
        return INIT_METHOD_TEMPLATE.format(file_name=self.file_name)

    @dist_init(setup_model_parallel=True)
    def test_worker_id(self):
        n = self.rank + 1
        peer_rank = n % self.world_size
        self_worker_info = rpc.get_worker_info()
        peer_worker_info = rpc.get_worker_info("worker{}".format(peer_rank))

        self.assertEqual(self_worker_info.name, "worker{}".format(self.rank))
        self.assertEqual(peer_worker_info.name, "worker{}".format(peer_rank))

        with self.assertRaisesRegex(RuntimeError, "Unknown destination worker"):
            unknown_worker_id = rpc.get_worker_info("WorkerUnknown")

    @dist_init(setup_model_parallel=True)
    def test_self_add(self):
        self_worker_info = rpc.get_worker_info()
        self_worker_name = "worker{}".format(self.rank)

        with self.assertRaisesRegex(
            RuntimeError, "does not support making RPC calls to self"
        ):
            rpc.rpc_sync(self_worker_info, torch.add, args=(torch.ones(2, 2), 1))

        with self.assertRaisesRegex(
            RuntimeError, "does not support making RPC calls to self"
        ):
            rpc.rpc_sync(self_worker_name, torch.add, args=(torch.ones(2, 2), 1))

    @mock.patch.object(torch.distributed.autograd, "_init")
    @mock.patch.object(torch.distributed.rpc.api, "_start_rpc_agent")
    @dist_init(setup_model_parallel=False)
    def test_register_rpc_backend_and_start_rpc_backend(
        self, mock_rpc_agent, mock_dist_autograd_init
    ):
        backend_name = "stub_backend"
        rpc.register_backend(
            backend_name, stub_start_rpc_backend_handler
        )
        rpc.init_model_parallel(
            self_name="worker1",
            backend=backend_name,
            init_method=self.init_method,
            self_rank=self.rank,
            worker_name_to_id=self.worker_name_to_id,
        )

    @requires_process_group_agent("PROCESS_GROUP rpc backend specific test, skip")
    @dist_init(setup_model_parallel=False)
    def test_duplicate_name(self):
        dist.init_process_group(
            backend=dist.Backend.GLOO,
            init_method=self.init_method,
            rank=self.rank,
            world_size=self.world_size,
        )
        with self.assertRaisesRegex(RuntimeError, "is not unique"):
            rpc.init_model_parallel(
                self_name="duplicate_name",
                backend=TEST_CONFIG.rpc_backend,
                init_method=self.init_method,
                self_rank=self.rank,
                worker_name_to_id=self.worker_name_to_id,
            )
        rpc.join_rpc()

    @dist_init(setup_model_parallel=False)
    def test_reinit(self):
        dist.init_process_group(
            backend=dist.Backend.GLOO,
            init_method=self.init_method,
            rank=self.rank,
            world_size=self.world_size,
        )
        rpc.init_model_parallel(
            self_name="worker{}".format(self.rank),
            backend=TEST_CONFIG.rpc_backend,
            init_method=self.init_method,
            self_rank=self.rank,
            worker_name_to_id=self.worker_name_to_id,
        )
        with self.assertRaisesRegex(RuntimeError, "is already initialized"):
            rpc.init_model_parallel(
                self_name="worker{}".format(self.rank),
                backend=TEST_CONFIG.rpc_backend,
                init_method=self.init_method,
                self_rank=self.rank,
                worker_name_to_id=self.worker_name_to_id,
            )
        rpc.join_rpc()

    @dist_init(setup_model_parallel=False)
    def test_init_invalid_backend(self):
        with self.assertRaisesRegex(RuntimeError, "Unrecognized RPC backend"):
            rpc.init_model_parallel(
                self_name="worker{}".format(self.rank),
                backend="invalid",
                init_method=self.init_method,
                self_rank=self.rank,
                worker_name_to_id=self.worker_name_to_id,
            )

    @dist_init(setup_model_parallel=False)
    def test_invalid_names(self):
        dist.init_process_group(
            backend=dist.Backend.GLOO,
            init_method=self.init_method,
            rank=self.rank,
            world_size=self.world_size,
        )

        with self.assertRaisesRegex(RuntimeError, "Worker name must match"):
            rpc.init_model_parallel(
                self_name="abc*",
                backend=TEST_CONFIG.rpc_backend,
                init_method=self.init_method,
                self_rank=self.rank,
                worker_name_to_id=self.worker_name_to_id,
                num_send_recv_threads=16,
            )

        with self.assertRaisesRegex(RuntimeError, "Worker name must match"):
            rpc.init_model_parallel(
                self_name=" ",
                backend=TEST_CONFIG.rpc_backend,
                init_method=self.init_method,
                self_rank=self.rank,
                worker_name_to_id=self.worker_name_to_id,
                num_send_recv_threads=16,
            )

        with self.assertRaisesRegex(RuntimeError, "must be non-empty"):
            rpc.init_model_parallel(
                self_name="",
                backend=TEST_CONFIG.rpc_backend,
                init_method=self.init_method,
                self_rank=self.rank,
                worker_name_to_id=self.worker_name_to_id,
                num_send_recv_threads=16,
            )

        # If the number in the message does not match, it is likely that the
        # value of MAX_NAME_LEN in RPC WorkerInfo has changed.
        with self.assertRaisesRegex(RuntimeError, "shorter than 128"):
            rpc.init_model_parallel(
                self_name="".join(["a" for _ in range(500)]),
                backend=TEST_CONFIG.rpc_backend,
                init_method=self.init_method,
                self_rank=self.rank,
                worker_name_to_id=self.worker_name_to_id,
                num_send_recv_threads=16,
            )

        from torch.distributed.rpc.api import _agent
        self.assertEqual(_agent, None)
        # join_rpc() should not do anything as _agent is None
        rpc.join_rpc()
        # We need this barrier here because although init_process_group is
        # blocking, it does not guarantee that all ranks are done with
        # initialization after the call. We did run into issues with it where
        # rank 3 crashed with "connection closed by peer" RuntimeError, which is
        # caused by other ranks exit before rank 3 is ready. This can be fixed
        # by adding a collective call to sync all processes.
        #
        # We decided not fixing this issue in init_process_group because it
        # would add extra overhead to the call, and normal use cases won't
        # create a progress group and exit without doing anything. Hence, it is
        # not worthy to introduce the overhead just for this test case.
        dist.barrier()

    @dist_init(setup_model_parallel=True)
    def test_add(self):
        n = self.rank + 1
        dst_rank = n % self.world_size
        ret = rpc.rpc_sync(
            "worker{}".format(dst_rank),
            torch.add,
            args=(torch.ones(n, n), torch.ones(n, n)),
        )
        self.assertEqual(ret, torch.ones(n, n) * 2)

    @dist_init(setup_model_parallel=True)
    def test_add_with_id(self):
        n = self.rank + 1
        dst_rank = n % self.world_size
        workder_info = rpc.get_worker_info("worker{}".format(dst_rank))

        ret = rpc.rpc_sync(
            workder_info, torch.add, args=(torch.ones(n, n), torch.ones(n, n))
        )
        self.assertEqual(ret, torch.ones(n, n) * 2)

    @dist_init(setup_model_parallel=True)
    def test_scalar_add(self):
        n = self.rank + 1
        dst_rank = n % self.world_size
        ret = rpc.rpc_sync(
            "worker{}".format(dst_rank), torch.add, args=(torch.ones(n, n), n)
        )
        self.assertEqual(ret, (torch.ones(n, n) + n))

    @dist_init(setup_model_parallel=True)
    def test_async_add(self):
        n = self.rank + 1
        dst_rank = n % self.world_size
        fut = rpc.rpc_async(
            "worker{}".format(dst_rank),
            torch.add,
            args=(torch.ones(n, n), torch.ones(n, n)),
        )
        self.assertEqual(fut.wait(), torch.ones(n, n) * 2)

<<<<<<< HEAD
    @dist_init
    def test_future_timer(self):
        fut = rpc.rpc_async(
            "worker{}".format((self.rank + 1) % self.world_size),
            timeout_function,
            args=(3,)
        )
        time.sleep(1)
        self.assertTrue(fut.check_time_elapsed(timedelta(seconds=0)))
        self.assertFalse(fut.check_time_elapsed(timedelta(seconds=100)))
        # after waiting, check_time_elapsed should never return True, since the future has completed.
        fut.wait()
        self.assertFalse(fut.check_time_elapsed(timedelta(seconds=0)))


    @dist_init
=======
    @dist_init(setup_model_parallel=True)
>>>>>>> 60a1efe1
    def test_nonzero(self):
        n = self.rank + 1
        dst_rank = n % self.world_size
        x = torch.ones(self.world_size, self.world_size)
        x[self.rank][self.rank] = 0
        ret = rpc.rpc_sync("worker{}".format(dst_rank), torch.nonzero, args=(x,))
        self.assertEqual(ret, x.nonzero())

    @dist_init(setup_model_parallel=True)
    def test_multi_rpc(self):
        dst_rank = (self.rank + 1) % self.world_size
        for i in range(20):
            n = i + self.rank + 1
            ret = rpc.rpc_sync(
                "worker{}".format(dst_rank),
                torch.add,
                args=(torch.ones(n, n), torch.ones(n, n)),
            )
            self.assertEqual(ret, torch.ones(n, n) * 2)

    @dist_init(setup_model_parallel=True)
    def test_sync_rpc(self):
        dst_rank = (self.rank + 1) % self.world_size
        for i in range(20):
            rpc.sync_rpc()
            n = i + self.rank + 1
            ret1 = rpc.rpc_sync(
                "worker{}".format(dst_rank),
                torch.add,
                args=(torch.ones(n, n), torch.ones(n, n)),
            )
            rpc.sync_rpc()
            ret2 = rpc.rpc_sync(
                "worker{}".format(dst_rank), torch.add, args=(torch.ones(n, n), 2)
            )
            rpc.sync_rpc()
            self.assertEqual(ret1, torch.ones(n, n) * 2)
            self.assertEqual(ret2, torch.ones(n, n) * 3)

    @dist_init(setup_model_parallel=False)
    def test_join_rpc(self):
        # Initialize RPC.
        dist.init_process_group(
            backend="gloo",
            init_method=self.init_method,
            rank=self.rank,
            world_size=self.world_size,
        )
        rpc.init_model_parallel(
            self_name="worker%d" % self.rank,
            backend=TEST_CONFIG.rpc_backend,
            init_method=self.init_method,
            self_rank=self.rank,
            worker_name_to_id=self.worker_name_to_id,
        )

        n = self.rank + 1
        dst_rank = n % self.world_size
        ret = rpc.rpc_sync(
            "worker{}".format(dst_rank),
            torch.add,
            args=(torch.ones(n, n), torch.ones(n, n)),
        )
        self.assertEqual(ret, torch.ones(n, n) * 2)
        rpc.join_rpc()

        with self.assertRaisesRegex(RuntimeError, "^RPC has not been initialized"):
            rpc.rpc_sync(
                "worker{}".format(dst_rank),
                torch.add,
                args=(torch.ones(n, n), torch.ones(n, n)),
            )

        # it's safe to call join_rpc() multiple times
        rpc.join_rpc()

    @dist_init(setup_model_parallel=True)
    def test_expected_src(self):
        dst_rank = (self.rank + 1) % self.world_size
        expected_src_rank = (self.rank - 1) % self.world_size
        ret = rpc.rpc_sync("worker{}".format(dst_rank), set_value, args=(self.rank,))
        value = VALUE_FUTURE.result()
        self.assertEqual(value, expected_src_rank)

    @dist_init(setup_model_parallel=True)
    def test_py_built_in(self):
        n = self.rank + 1
        dst_rank = n % self.world_size
        ret = rpc.rpc_sync("worker{}".format(dst_rank), min, args=(n, n + 1, n + 2))
        self.assertEqual(ret, min(n, n + 1, n + 2))

    @dist_init(setup_model_parallel=True)
    def test_py_user_defined(self):
        n = self.rank + 1
        dst_rank = n % self.world_size
        ret = rpc.rpc_sync(
            "worker{}".format(dst_rank),
            my_function,
            kwargs={"a": n, "b": n + 1, "c": n + 2},
        )
        self.assertEqual(ret, my_function(n, n + 1, n + 2))

    @dist_init(setup_model_parallel=True)
    def test_py_class_constructor(self):
        n = self.rank + 1
        dst_rank = n % self.world_size
        ret = rpc.rpc_sync("worker{}".format(dst_rank), MyClass, args=(n,))
        self.assertEqual(ret.a, n)

    @dist_init(setup_model_parallel=True)
    def test_py_class_instance_method(self):
        n = self.rank + 1
        dst_rank = n % self.world_size
        ret = rpc.rpc_sync(
            "worker{}".format(dst_rank), MyClass(2).my_instance_method, args=(n,)
        )
        self.assertEqual(ret, MyClass(2).my_instance_method(n))

    @dist_init(setup_model_parallel=True)
    def test_py_class_method(self):
        n = self.rank + 1
        dst_rank = n % self.world_size
        ret = rpc.rpc_sync(
            "worker{}".format(dst_rank), MyClass.my_class_method, args=(n, n + 1)
        )
        self.assertEqual(ret, MyClass.my_class_method(n, n + 1))

    @dist_init(setup_model_parallel=True)
    def test_py_class_static_method(self):
        n = self.rank + 1
        dst_rank = n % self.world_size
        ret = rpc.rpc_sync(
            "worker{}".format(dst_rank), MyClass.my_static_method, args=(n + 10,)
        )
        self.assertEqual(ret, MyClass.my_static_method(n + 10))

    @dist_init(setup_model_parallel=True)
    def test_py_multi_async_call(self):
        n = self.rank + 1
        dst_rank = n % self.world_size
        dst_worker_info = rpc.get_worker_info("worker{}".format(dst_rank))
        fut1 = rpc.rpc_async(dst_worker_info, MyClass.my_static_method, args=(n + 10,))
        fut2 = rpc.rpc_async(dst_worker_info, min, args=(n, n + 1, n + 2))
        self.assertEqual(fut1.wait(), MyClass.my_static_method(n + 10))
        self.assertEqual(fut2.wait(), min(n, n + 1, n + 2))

    @dist_init(setup_model_parallel=True)
    def test_py_no_return_result(self):
        n = self.rank + 1
        dst_rank = n % self.world_size
        ret = rpc.rpc_sync("worker{}".format(dst_rank), no_result)
        self.assertEqual(ret, no_result())

    @dist_init(setup_model_parallel=True)
    def test_py_tensors(self):
        n = self.rank + 1
        dst_rank = n % self.world_size
        ret = rpc.rpc_sync(
            "worker{}".format(dst_rank),
            my_tensor_function,
            args=(torch.ones(n, n), torch.ones(n, n)),
        )
        self.assertEqual(ret, my_tensor_function(torch.ones(n, n), torch.ones(n, n)))

    @dist_init(setup_model_parallel=True)
    def test_py_tensors_multi_async_call(self):
        futs = []
        n = self.rank + 1
        dst_rank = n % self.world_size
        for i in range(100):
            fut = rpc.rpc_async(
                "worker{}".format(dst_rank),
                my_tensor_function,
                args=(torch.ones(i, i), torch.ones(i, i)),
            )
            futs.append(fut)

        j = 0
        for fut in futs:
            self.assertEqual(
                fut.wait(), my_tensor_function(torch.ones(j, j), torch.ones(j, j))
            )
            j += 1

    @dist_init(setup_model_parallel=True)
    def test_py_tensors_in_container(self):
        n = self.rank + 1
        dst_rank = n % self.world_size
        a = [torch.ones(n, n), torch.ones(n, n)]
        b = TensorClass(build_complex_tensors())
        c = {"foo": torch.ones(n, n), "bar": torch.ones(n, n)}
        ret = rpc.rpc_sync(
            "worker{}".format(dst_rank), my_complex_tensor_function, args=(a, b, c)
        )
        self.assertEqual(ret, my_complex_tensor_function(a, b, c))

    @dist_init(setup_model_parallel=True)
    def test_py_nested_pickle(self):
        n = self.rank + 1
        dst_rank = n % self.world_size

        ret = rpc.rpc_sync(
            "worker{}".format(dst_rank),
            run_nested_pickle,
            args=(MyPickleClass(), torch.ones(2, 2)),
        )

        m = MyPickleClass()
        m.set(my_tensor_function(torch.ones(2, 2), torch.ones(2, 2)))
        self.assertEqual(ret, run_nested_pickle(m, torch.ones(2, 2)))

    @dist_init(setup_model_parallel=True)
    def test_py_function_exception(self):
        n = self.rank + 1
        dst_rank = n % self.world_size
        with self.assertRaisesRegex(Exception, "TypeError"):
            ret = rpc.rpc_sync("worker{}".format(dst_rank), no_result, args=(10,))

    @dist_init(setup_model_parallel=True)
    def test_py_raise_in_user_func(self):
        n = self.rank + 1
        dst_rank = n % self.world_size
        fut = rpc.rpc_async("worker{}".format(dst_rank), raise_func)
        with self.assertRaisesRegex(Exception, "ValueError"):
            fut.wait()

    @dist_init(setup_model_parallel=True)
    def test_nested_rpc(self):
        n = self.rank + 1
        dst_rank = n % self.world_size
        ret = rpc.rpc_sync(
            "worker{}".format(dst_rank),
            nested_rpc,
            args=("worker{}".format(self.rank),),
        )
        self.assertEqual(ret, torch.ones(2, 2) + 1)

    def _stress_test_rpc(self, f, repeat=1000, args=()):

        n = self.rank + 1
        dst_rank = n % self.world_size
        futs = []
        tik = time.time()
        for _ in range(repeat):
            fut = rpc.rpc_async("worker{}".format(dst_rank), f, args=args)
            futs.append(fut)

        for fut in futs:
            self.assertEqual(fut.wait(), 0)
        tok = time.time()
        print(
            "Rank {} finished testing {} {} times in {} seconds.".format(
                self.rank, f.__name__, repeat, tok - tik
            )
        )

    @dist_init(setup_model_parallel=True)
    def test_stress_light_rpc(self):
        self._stress_test_rpc(light_rpc)

    @dist_init(setup_model_parallel=True)
    def test_stress_heavy_rpc(self):
        self._stress_test_rpc(heavy_rpc, repeat=20, args=(torch.ones(100, 100),))

    @dist_init(setup_model_parallel=True)
    def test_builtin_remote_ret(self):
        n = self.rank + 1
        dst_rank = n % self.world_size
        rref = rpc.remote(
            "worker{}".format(dst_rank),
            torch.add,
            args=(torch.ones(n, n), torch.ones(n, n)),
        )
        self.assertEqual(rref.to_here().wait(), torch.ones(n, n) * 2)

    @dist_init(setup_model_parallel=True)
    def test_asymmetric_load_with_join(self):
        """Test graceful termination."""
        # worker0 drives and waits for worker1 and worker2
        # throughout the test.
        if self.rank == 0:
            assert self.world_size >= 3

            num_repeat = 200
            futs = []

            # Phase 1: Only worker1 has workload.
            dst = "worker1"
            for _ in range(num_repeat):
                fut = rpc.rpc_async(dst, heavy_rpc, args=(torch.ones(100, 100),))
                futs.append(fut)

            for fut in futs:
                fut.wait()
                self.assertEqual(fut.wait(), 0)

            # Phase 2: Only worker2 has workload.
            # If join is not correctly implemented,
            # worker2 should be closed by now.
            dst = "worker2"
            for _ in range(num_repeat):
                fut = rpc.rpc_async(dst, heavy_rpc, args=(torch.ones(100, 100),))
                futs.append(fut)

            for fut in futs:
                fut.wait()
                self.assertEqual(fut.wait(), 0)

    def _test_multi_remote_call(self, fn, args_fn=lambda x: (), kwargs_fn=lambda x: {}):
        m = 10
        n = self.rank + 1
        dst_rank = n % self.world_size
        rrefs = []
        expected = []
        for i in range(m):
            n = n + i
            rrefs.append(
                rpc.remote(
                    "worker{}".format(dst_rank),
                    fn,
                    args=args_fn(n),
                    kwargs=kwargs_fn(n),
                )
            )
            expected.append(fn(*args_fn(n), **kwargs_fn(n)))

        for i in range(m):
            self.assertEqual(rrefs[i].to_here().wait(), expected[i])

    @dist_init(setup_model_parallel=True)
    def test_multi_builtin_remote_ret(self):
        def args_fn(n):
            return (torch.ones(n, n), torch.ones(n, n))

        self._test_multi_remote_call(torch.add, args_fn=args_fn)

    @dist_init(setup_model_parallel=True)
    def test_py_udf_remote(self):
        n = self.rank + 1
        dst_rank = n % self.world_size
        rref = rpc.remote(
            "worker{}".format(dst_rank),
            my_function,
            kwargs={"a": n, "b": n + 1, "c": n + 2},
        )
        self.assertEqual(rref.to_here().wait(), my_function(n, n + 1, n + 2))

    @dist_init(setup_model_parallel=True)
    def test_multi_py_udf_remote(self):
        def kwargs_fn(n):
            return {"a": torch.ones(n, n), "b": torch.ones(n, n), "c": torch.ones(n, n)}

        self._test_multi_remote_call(my_function, kwargs_fn=kwargs_fn)

    @dist_init(setup_model_parallel=True)
    def test_py_rref_args(self):
        n = self.rank + 1
        dst_rank = n % self.world_size
        rref_a = rpc.remote(
            "worker{}".format(dst_rank), torch.add, args=(torch.ones(n, n), 2)
        )
        rref_b = rpc.remote(
            "worker{}".format(dst_rank), torch.add, args=(torch.ones(n, n), 1)
        )
        rref_c = rpc.remote(
            "worker{}".format(dst_rank), my_rref_function, args=(rref_a, rref_b)
        )
        self.assertEqual(rref_c.to_here().wait(), torch.ones(n, n) + 4)

    @dist_init(setup_model_parallel=True)
    def test_py_rref_args_user_share(self):
        n = self.rank + 1
        owner_rank = n % self.world_size
        user_rank = (n + 1) % self.world_size
        rref_a = rpc.remote(
            "worker{}".format(owner_rank), my_function, args=(torch.ones(n, n), 2, 0)
        )
        rref_b = rpc.remote(
            "worker{}".format(owner_rank), my_function, args=(torch.ones(n, n), 1, 0)
        )
        rref_c = rpc.remote(
            "worker{}".format(user_rank), my_rref_function, args=(rref_a, rref_b)
        )
        self.assertEqual(rref_c.to_here().wait(), torch.ones(n, n) + 4)

    @dist_init(setup_model_parallel=True)
    def test_py_rpc_rref_args(self):
        n = self.rank + 1
        dst_rank = n % self.world_size
        rref_a = rpc.remote(
            "worker{}".format(dst_rank), my_function, args=(torch.ones(n, n), 2, 0)
        )
        rref_b = rpc.remote(
            "worker{}".format(dst_rank), my_function, args=(torch.ones(n, n), 1, 0)
        )

        c = rpc.rpc_sync(
            "worker{}".format(dst_rank), my_rref_function, args=(rref_a, rref_b)
        )

        self.assertEqual(c, torch.ones(n, n) + 4)

    @dist_init(setup_model_parallel=True)
    def test_nested_remote(self):
        n = self.rank + 1
        dst_rank1 = n % self.world_size
        dst_rank2 = (n + 1) % self.world_size

        rref = rpc.remote(
            "worker{}".format(dst_rank1),
            nested_remote,
            args=("worker{}".format(dst_rank2),),
        )
        self.assertEqual(rref.to_here().wait(), torch.ones(2, 2) + 3)

    @dist_init(setup_model_parallel=True)
    def test_nested_rref(self):
        n = self.rank + 1
        dst_rank1 = n % self.world_size
        dst_rank2 = (n + 1) % self.world_size
        rref_of_rrefs = rpc.remote(
            "worker{}".format(dst_rank1),
            nested_rref,
            args=("worker{}".format(dst_rank2),),
        )
        rrefs = rref_of_rrefs.to_here().wait()
        self.assertEqual(len(rrefs), 2)
        self.assertEqual(rrefs[0].to_here().wait(), torch.ones(2, 2) + 1)
        self.assertEqual(rrefs[1].to_here().wait(), torch.ones(2, 2) + 2)

    @dist_init(setup_model_parallel=True)
    def test_nested_rref_stress(self):
        n = self.rank + 1
        dst_rank1 = n % self.world_size
        dst_rank2 = (n + 1) % self.world_size
        all_rrefs = []
        for _ in range(20):
            all_rrefs.append(
                rpc.remote(
                    "worker{}".format(dst_rank1),
                    nested_rref,
                    args=("worker{}".format(dst_rank2),),
                )
            )

        for i in range(20):
            rref_of_rrefs = all_rrefs[i]
            rrefs = rref_of_rrefs.to_here().wait()
            self.assertEqual(len(rrefs), 2)
            self.assertEqual(rrefs[0].to_here().wait(), torch.ones(2, 2) + 1)
            self.assertEqual(rrefs[1].to_here().wait(), torch.ones(2, 2) + 2)

    @dist_init(setup_model_parallel=True)
    def test_multi_layer_nested_async_rpc(self):
        # This test will exit right away, but there will be a chain of async
        # RPCs. The termination algorithm should detect those messages properly.
        # Otherwise, some peer could exit early, leaving others to timeout
        # errors or connection closed errors.
        ttl = 20
        n = self.rank + 1
        dst_rank = n % self.world_size

        multi_layer_nested_async_rpc(dst_rank, self.world_size, ttl)

    @dist_init(setup_model_parallel=True)
    def test_remote_with_exception(self):
        n = self.rank + 1
        dst_rank = n % self.world_size
        rref = rpc.remote("worker{}".format(dst_rank), raise_func)
        with self.assertRaisesRegex(Exception, "ValueError"):
            rref.to_here().wait()

    @dist_init(setup_model_parallel=True)
    def test_rpc_return_rref(self):
        n = self.rank + 1
        dst_rank1 = n % self.world_size
        dst_rank2 = (n + 1) % self.world_size
        rref = rpc.rpc_sync(
            "worker{}".format(dst_rank1),
            rpc_return_rref,
            args=("worker{}".format(dst_rank2),),
        )
        self.assertEqual(rref.to_here().wait(), torch.ones(2, 2) + 1)

    @dist_init(setup_model_parallel=True)
    def test_rref_forward_chain(self):
        ttl = 8
        n = self.rank + 1
        dst_rank = n % self.world_size

        rref = rpc.remote(
            "worker{}".format(dst_rank), torch.add, args=(torch.ones(n, n), 1)
        )

        ret_rref = rref_forward_chain(dst_rank, self.world_size, rref, ttl)

        for i in range(ttl):
            self.assertEqual(len(ret_rref), 1)
            ret_rref = ret_rref[0].to_here().wait()

        ret = ret_rref
        self.assertEqual(ret, torch.add(torch.ones(n, n), 1))

<<<<<<< HEAD
    @dist_init
    @requires_process_group_agent("PROCESS_GROUP rpc backend specific test, skip")
    def test_timeout_set(self):
        rpc_timeout_seconds = rpc.get_rpc_timeout().seconds
        self.assertEqual(rpc_timeout_seconds, 100)

    @dist_init
=======
    @dist_init(setup_model_parallel=True)
>>>>>>> 60a1efe1
    def test_remote_same_worker(self):
        n = self.rank + 1
        dst_rank = n % self.world_size
        rref_a = rpc.remote(
            "worker{}".format(dst_rank), torch.add, args=(torch.ones(n, n), 2)
        )
        rref_b = rpc.remote(
            "worker{}".format(dst_rank), torch.add, args=(torch.ones(n, n), 1)
        )
        rref_c = rpc.remote(
            "worker{}".format(dst_rank), my_rref_function, args=(rref_a, rref_b)
        )
        self.assertEqual(rref_c.to_here().wait(), torch.ones(n, n) + 4)

    def test_requires_process_group_agent_decorator(self):
        @requires_process_group_agent("test_func did not run")
        def test_func():
            return "expected result"

        if TEST_CONFIG.rpc_backend == RpcBackend.PROCESS_GROUP:
            self.assertEqual(test_func(), "expected result")

    def test_dist_init_decorator(self):
        @dist_init(setup_model_parallel=False)
        def test_func(self):
            return "expected result"

        self.assertEqual(test_func(self), "expected result")

        with self.assertRaisesRegex(
            AssertionError, "setup_model_parallel must be a bool value"
        ):
            @dist_init
            def test_func(self):
                return "expected result"<|MERGE_RESOLUTION|>--- conflicted
+++ resolved
@@ -410,26 +410,7 @@
         )
         self.assertEqual(fut.wait(), torch.ones(n, n) * 2)
 
-<<<<<<< HEAD
-    @dist_init
-    def test_future_timer(self):
-        fut = rpc.rpc_async(
-            "worker{}".format((self.rank + 1) % self.world_size),
-            timeout_function,
-            args=(3,)
-        )
-        time.sleep(1)
-        self.assertTrue(fut.check_time_elapsed(timedelta(seconds=0)))
-        self.assertFalse(fut.check_time_elapsed(timedelta(seconds=100)))
-        # after waiting, check_time_elapsed should never return True, since the future has completed.
-        fut.wait()
-        self.assertFalse(fut.check_time_elapsed(timedelta(seconds=0)))
-
-
-    @dist_init
-=======
-    @dist_init(setup_model_parallel=True)
->>>>>>> 60a1efe1
+    @dist_init(setup_model_parallel=True)
     def test_nonzero(self):
         n = self.rank + 1
         dst_rank = n % self.world_size
@@ -933,17 +914,7 @@
         ret = ret_rref
         self.assertEqual(ret, torch.add(torch.ones(n, n), 1))
 
-<<<<<<< HEAD
-    @dist_init
-    @requires_process_group_agent("PROCESS_GROUP rpc backend specific test, skip")
-    def test_timeout_set(self):
-        rpc_timeout_seconds = rpc.get_rpc_timeout().seconds
-        self.assertEqual(rpc_timeout_seconds, 100)
-
-    @dist_init
-=======
-    @dist_init(setup_model_parallel=True)
->>>>>>> 60a1efe1
+    @dist_init(setup_model_parallel=True)
     def test_remote_same_worker(self):
         n = self.rank + 1
         dst_rank = n % self.world_size
