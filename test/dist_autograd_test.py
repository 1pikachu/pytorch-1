from __future__ import absolute_import, division, print_function, unicode_literals

import sys
import time
import unittest

import torch
import torch.distributed as dist
import torch.distributed.autograd as dist_autograd
import torch.distributed.rpc as rpc
import dist_utils
from dist_utils import dist_init
from rpc_agent_test_fixture import RpcAgentTestFixture

import threading

# Right now we test up to 3-layer nested rpc calls.
# rpc_done[1] and ctx_ids[1] represent rpc is done in prev rank, and context id
# sent from prev rank respectively.
# rpc_done[2] and ctx_ids[2] represents for prev of prev rank.
# rpc_done[3] and ctx_ids[3] represents for prev of prev of prev rank.
# rpc_done[0] and ctx_ids[0] represents for current rank, but mostly not used.
rpc_done = [False, False, False, False]
ctx_ids = [-1, -1, -1, -1]

known_context_ids = []

requires_grad_tensor = torch.ones(3, 3, requires_grad=True)

# Send rpc done info and context_id to
# dst_rank = (self.rank + rank_distance) % self.world_size
# we don't need a lock here since the GIL is held while executing remote
# python UDFs, so access is serialized across several workers.
def _set_rpc_done(ctx_id, rank_distance):
    global rpc_done
    global ctx_ids
    global known_context_ids
    rpc_done[rank_distance] = True
    ctx_ids[rank_distance] = ctx_id
    known_context_ids.append(ctx_id)


def _check_rpc_done(rank_distance):
    while not rpc_done[rank_distance]:
        time.sleep(0.1)


def _torch_ones(sizes, requires_grad=False):
    return torch.ones(sizes, requires_grad=requires_grad)


# creates an owner rref on the given dst, and the rref holds a torch.ones tensor
# of the given size.
def _create_ones_rref_on(dst, sizes):
    return rpc.remote(
        dst,
        _torch_ones,
        args=(sizes,),
        kwargs={"requires_grad": True}
    )


# This method must be called on the rref owner, and verifies that the grad of
# rref tensor equals to the given grad.
def _compare_owner_value(context_id, rref, grad):
    grads = dist_autograd.get_gradients(context_id)
    return torch.equal(grads[rref.local_value()], grad)


def my_py_add(t1, t2):
    return torch.add(t1, t2)


def my_rref_add(rref_t1, t2):
    ret = torch.add(rref_t1.local_value(), t2)
    return ret


def my_nested_rref_add(dst, rref_t1, t2):
    return rpc.rpc_sync(dst, my_rref_add, args=(rref_t1, t2))


def ret_requires_grad():
    return requires_grad_tensor


def my_py_nested_call(t1, t2, dst, world_size, hops):
    next_dst = (dst + 1) % world_size
    if hops > 0:
        return rpc.rpc_sync("worker{}".format(next_dst), my_py_nested_call,
                            args=(t1, t2, next_dst, world_size, hops - 1))
    else:
        return rpc.rpc_sync("worker{}".format(next_dst), my_py_add, args=(t1, t2))

# after dist autograd context is cleaned up, it should be cleaned up on other
# nodes. This helper allows timeout_seconds for those RPCs to be completed, and
# ensures that all the contexts have been cleaned up in that timeframe.any
def _all_contexts_cleaned_up(timeout_seconds=10):
    global known_context_ids
    start = time.time()
    context_id_to_raised = {}
    while time.time() - start < timeout_seconds:
        for context_id in known_context_ids:
            try:
                dist_autograd._retrieve_context(context_id)
            except RuntimeError:
                context_id_to_raised[context_id] = True
        if len(context_id_to_raised) == len(known_context_ids):
            break
    # all contexts have been cleaned up if trying to retrieve any context resulted in a RuntimeError.
    success = len(context_id_to_raised) == len(known_context_ids) and all(context_id_to_raised.values())
    return success

def noop():
    pass

def wait_until_node_failure(rank):
    '''
    Loops until an RPC to the given rank fails. This is used to
    indicate that the node has failed in unit tests.
    '''
    while True:
        try:
            rpc.rpc_sync("worker{}".format(rank), noop, args=())
            time.sleep(0.1)
        except Exception:
            break



# This function creates a dis atugorad context, run rpc_sync on the given ps,
# and then blocks until the ps has verified the grads are correctly accumulated.
def _run_trainer(rref_t1, t2, ps, rank_diff):
    with dist_autograd.context() as context_id:
        ret = rpc.rpc_sync(ps, my_rref_add, args=(rref_t1, t2))
        dist_autograd.backward([ret.sum()])
        # prevent deleting dist autograd context
        rpc.rpc_sync(ps, _set_rpc_done, args=(context_id, rank_diff))
        rpc.rpc_sync(ps, _check_rpc_done, args=(0, ))


from torch.autograd import Function
from torch.autograd.function import once_differentiable

class SimulateBackwardError(Function):
    @staticmethod
    def forward(ctx, input):
        return input

    @staticmethod
    @once_differentiable
    def backward(ctx, input):
        raise Exception('Simulate error on backward pass')

from enum import Enum

class ExecMode(Enum):
    LOCAL = 1  # Run the operation locally.
    RPC_SYNC = 2  # Run the operation using rpc_sync
    REMOTE = 3  # Run the operation using remote.

@unittest.skipIf(
    not torch._six.PY3, "Pytorch distributed autograd package " "does not support python2"
)
class DistAutogradTest(RpcAgentTestFixture):

    def _initialize_pg(self):
        # This is for tests using `dist.barrier`.
        # For `RpcAgent` other than `ProcessGroupAgent`,
        # no `_default_pg` is initialized.
        if not dist.is_initialized():
            dist.init_process_group(
                backend="gloo",
                init_method=self.init_method,
                rank=self.rank,
                world_size=self.world_size,
            )


    def _exec_func(self, exec_mode, method, *args):
        if ExecMode.LOCAL == exec_mode:
            if len(args) == 1 and isinstance(args[0], list):
                return method(*args[0])
            return method(*args)
        elif ExecMode.RPC_SYNC == exec_mode:
            return rpc.rpc_sync('worker{}'.format(self._next_rank()), method,
                                args=(args))
        elif ExecMode.REMOTE == exec_mode:
            return rpc.remote('worker{}'.format(self._next_rank()), method,
                              args=(args)).to_here()
        else:
            raise ValueError("Unrecognized ExecMode {}".format(exec_mode))

    def _next_rank(self):
        if hasattr(self, 'dst_rank'):
            self.dst_rank = (self.dst_rank + 1) % self.world_size
            if self.dst_rank == self.rank:
                return self._next_rank()
        else:
            self.dst_rank = (self.rank + 1) % self.world_size
        return self.dst_rank

    def _check_rpc_done(self, rank_distance):
        _check_rpc_done(rank_distance)

    @dist_init
    def test_autograd_context(self):
        # Verify max possible id.
        max_auto_increment = 281474976710655
        self.assertEqual(
            max_auto_increment + (self.worker_id << 48), dist_autograd._get_max_id()
        )

        context_ids = []
        for i in range(1000):
            with dist_autograd.context() as context_id:
                self.assertEqual(
                    context_id,
                    dist_autograd._retrieve_context(context_id)._context_id(),
                )
                # First 16 bits should be worker_id.
                self.assertEqual(self.worker_id, context_id >> 48)
                context_ids.append(context_id)

        for context_id in context_ids:
            with self.assertRaisesRegex(
                RuntimeError,
                "Could not find autograd context with id: {}".format(context_id),
            ):
                dist_autograd._retrieve_context(context_id)

    @dist_init
    def test_nested_context(self):
        with dist_autograd.context() as context_id:
            # Nested contexts not supported.
            with self.assertRaisesRegex(RuntimeError, "Already have an autograd context id for this thread"):
                with dist_autograd.context() as context_id:
                    pass

    # For current context, this rank sends t1 and t2 tensors to dst_rank,
    # then get t3 = torch.add(t1, t2) result tensor.
    # For the current context in this rank, it expects graph like this:
    #  send function:
    #              rpcSendBackward
    #                  /          \
    #  t1.AccumulateGrad         t2.AccumulateGrad
    #
    #  recv function:
    #
    #            |
    #          t3.rpcRecvBackward
    #
    def _verify_graph_for_first_rpc_call(self, send_function, recv_function, t1, t2, ret):
        # Retrieve the next functions in the graph.
        next_funcs = send_function.next_functions
        self.assertEqual(2, len(next_funcs))

        # We should now hit t1 and t2 in the autograd graph.
        self.assertEqual("torch::autograd::AccumulateGrad", next_funcs[0][0].name())
        self.assertEqual(t1, next_funcs[0][0].variable)
        self.assertEqual(0, next_funcs[0][1])
        self.assertEqual("torch::autograd::AccumulateGrad", next_funcs[1][0].name())
        self.assertEqual(t2, next_funcs[1][0].variable)
        self.assertEqual(0, next_funcs[1][1])

        # Test recv functions.
        self.assertEqual(ret.grad_fn, recv_function)

    # For a context passed from previous nested chain calls, this rank
    # receives two tensors t1 and t2, executes torch.add(t1, t2) and sends
    # result tensor t3 back.
    # For this context in this rank, it expects graph like this:
    #  send and recv functions:
    #       rpcSendBackward
    #           |
    #          t3.AddBackward0
    #          /             \
    # t1.recvRpcBackward    t2.recvRpcBackward
    def _verify_graph_for_rpc_call_exec(self, send_function):
        # Verify next function is AddBackward0
        next_funcs = send_function.next_functions
        self.assertEqual(1, len(next_funcs))
        add_backward_fn = next_funcs[0][0]
        self.assertEqual("AddBackward0", add_backward_fn.name())

        # Verify the next two functions are the same recv backward function.
        next_funcs = add_backward_fn.next_functions
        self.assertEqual(2, len(next_funcs))
        self.assertEqual(
            "torch::distributed::autograd::RecvRpcBackward", next_funcs[0][0].name()
        )
        self.assertEqual(
            "torch::distributed::autograd::RecvRpcBackward", next_funcs[1][0].name()
        )
        self.assertEqual(next_funcs[0][0], next_funcs[1][0])

    # For a context passed from previous nested chain calls, this rank
    # receives two tensors t1 and t2, forwards t1 and t2 tensors using
    # nested rpc call to next dst. In return route, receive result tensor t3
    # from next dst and forwarding t3 back to previous calls.
    # For this context in this rank, it expects graph like this:
    #  send and recv functions for receiving and forwarding t1 and t2:
    #       rpcSendBackward
    #          /          \
    # t1.recvRpcBackward    t2.recvRpcBackward
    #  send and recv functions for receiving and forwarding t3:
    #       rpcSendBackward
    #             |
    #           t3.recvRpcBackward
    def _verify_graph_for_nested_rpc_call(self, ctx):
        send_functions = ctx._send_functions()
        self.assertEqual(2, len(send_functions))

        # For send function when making nest rpc call,
        # next functions of the send function are two recv functions
        # for recevied two tensors from previous call
        next_funcs = list(send_functions.values())[0].next_functions
        self.assertEqual(2, len(next_funcs))
        self.assertEqual(
            "torch::distributed::autograd::RecvRpcBackward", next_funcs[0][0].name()
        )
        self.assertEqual(
            "torch::distributed::autograd::RecvRpcBackward", next_funcs[1][0].name()
        )
        self.assertEqual(next_funcs[0][0], next_funcs[1][0])


        # For send function when returning resonpose to previous call
        # next function of the send function is the recv function
        # for received tensor result returned from nested call
        next_funcs = list(send_functions.values())[1].next_functions
        self.assertEqual(1, len(next_funcs))
        self.assertEqual(
            "torch::distributed::autograd::RecvRpcBackward", next_funcs[0][0].name()
        )

    def _test_graph(self, fn, exec_mode):
        dst_rank = (self.rank + 1) % self.world_size

        self._initialize_pg()

        with dist_autograd.context() as context_id:
            t1 = torch.ones(3, 3, requires_grad=True)
            t2 = torch.zeros(3, 3, requires_grad=True)
            if ExecMode.RPC_SYNC == exec_mode:
                ret = rpc.rpc_sync(
                    "worker{}".format(dst_rank), fn, args=(t1, t2))
            elif ExecMode.REMOTE == exec_mode:
                ret = rpc.remote(
                    "worker{}".format(dst_rank), fn, args=(t1, t2)
                ).to_here()
            else:
                raise ValueError("Unrecognized ExecMode {}".format(exec_mode))

            rpc.rpc_sync("worker{}".format(dst_rank),
                         _set_rpc_done, args=(context_id, 1))

            # Verify graph for current context id.
            ctx = dist_autograd._current_context()
            self.assertEqual(context_id, ctx._context_id())
            send_functions = ctx._send_functions()
            self.assertEqual(1, len(send_functions))
            recv_functions = ctx._recv_functions()
            self.assertEqual(1, len(recv_functions))
            self._verify_graph_for_first_rpc_call(list(send_functions.values())[0],
                                                  list(recv_functions.values())[0],
                                                  t1, t2, ret)

            # Wait for the prev rank to be done with rpc.
            self._check_rpc_done(1)
            # Verify graph for previous context id.
            ctx = dist_autograd._retrieve_context(ctx_ids[1])
            send_functions = ctx._send_functions()
            self.assertEqual(1, len(send_functions))
            self._verify_graph_for_rpc_call_exec(list(send_functions.values())[0])
            # this barrier is needed so one worker does not clean up their
            # autograd context before another worker tries to access it.
            dist.barrier()

        # autograd context should be cleaned up by now.
        with self.assertRaises(RuntimeError):
            ctx = dist_autograd._retrieve_context(context_id)

        # No autograd context available.
        with self.assertRaises(RuntimeError):
            ctx = dist_autograd._current_context()

    @dist_init
    def test_graph_for_builtin_call(self):
        self._test_graph(torch.add, ExecMode.RPC_SYNC)

    @dist_init
    def test_graph_for_python_call(self):
        self._test_graph(my_py_add, ExecMode.RPC_SYNC)

    @dist_init
    def test_graph_for_builtin_remote_call(self):
        self._test_graph(torch.add, ExecMode.REMOTE)

    @dist_init
    def test_graph_for_python_remote_call(self):
        self._test_graph(my_py_add, ExecMode.REMOTE)

    # 3-layer nested calls
    def _test_graph_for_py_nested_call(self, exec_mode):
        dst_rank = (self.rank + 1) % self.world_size

        self._initialize_pg()

        with dist_autograd.context() as context_id:
            t1 = torch.ones(3, 3, requires_grad=True)
            t2 = torch.zeros(3, 3, requires_grad=True)
            nest_dst_rank = (dst_rank + 1) % self.world_size
            if ExecMode.RPC_SYNC == exec_mode:
                ret = rpc.rpc_sync(
                    "worker{}".format(dst_rank),
                    my_py_nested_call,
                    args=(t1, t2, dst_rank, self.world_size, 1)
                )
            elif ExecMode.REMOTE == exec_mode:
                ret = rpc.remote(
                    "worker{}".format(dst_rank),
                    my_py_nested_call,
                    args=(t1, t2, dst_rank, self.world_size, 1)
                ).to_here()
            else:
                raise ValueError("Unrecognized ExecMode {}".format(exec_mode))

            # Barrier to ensure all RPCs are done.
            dist.barrier()

            for rd in [1, 2, 3]:
                rpc.rpc_sync("worker{}".format((self.rank + rd) % self.world_size),
                             _set_rpc_done, args=(context_id, rd))

            # Barrier to ensure all set_rpc_done have completed.
            dist.barrier()

            # For self.rank, it has 4 graphs to verify
            # One is for current context id when this rank send first rpc call.
            # Second one is for prev context id when this rank make 1st nested
            # call.
            # Third one is for prev prev context id when this rank make
            # 2nd nested call.
            # Last one is for prev prev prev context id when this rank
            # execute the torch.add() operator.

            # Verify first graph for current context id.
            ctx = dist_autograd._current_context()
            self.assertEqual(context_id, ctx._context_id())
            send_functions = ctx._send_functions()
            self.assertEqual(1, len(send_functions))
            recv_functions = ctx._recv_functions()
            self.assertEqual(1, len(recv_functions))
            self._verify_graph_for_first_rpc_call(list(send_functions.values())[0],
                                                  list(recv_functions.values())[0],
                                                  t1, t2, ret)

            # Verify second graph for 1st nested call.
            ctx = dist_autograd._retrieve_context(ctx_ids[1])
            self._verify_graph_for_nested_rpc_call(ctx)

            # Verify third graph for 2nd nested call.
            ctx = dist_autograd._retrieve_context(ctx_ids[2])
            self._verify_graph_for_nested_rpc_call(ctx)

            # verify last graph for rpc call execution.
            ctx = dist_autograd._retrieve_context(ctx_ids[3])
            send_functions = ctx._send_functions()
            self.assertEqual(1, len(send_functions))
            self._verify_graph_for_rpc_call_exec(list(send_functions.values())[0])
            # this barrier is needed so one worker does not clean up their
            # autograd context before another worker tries to access it.
            dist.barrier()

    @dist_init
    def test_graph_for_py_nested_call(self):
        self._test_graph_for_py_nested_call(ExecMode.RPC_SYNC)

    @dist_init
    def test_graph_for_py_nested_remote_call(self):
        self._test_graph_for_py_nested_call(ExecMode.REMOTE)

    # Rank0->Rank1->Rank0
    def _test_graph_for_py_nested_call_itself(self, exec_mode):
        dst_rank = (self.rank + 1) % self.world_size

        self._initialize_pg()

        with dist_autograd.context() as context_id:
            t1 = torch.ones(3, 3, requires_grad=True)
            t2 = torch.zeros(3, 3, requires_grad=True)
            if ExecMode.RPC_SYNC == exec_mode:
                ret = rpc.rpc_sync(
                    "worker{}".format(dst_rank),
                    my_py_nested_call,
                    args=(
                        t1,
                        t2,
                        (self.rank - 1 + self.world_size) % self.world_size,
                        self.world_size,
                        0
                    )
                )
            elif ExecMode.REMOTE == exec_mode:
                ret = rpc.remote(
                    "worker{}".format(dst_rank),
                    my_py_nested_call,
                    args=(
                        t1,
                        t2,
                        (self.rank - 1 + self.world_size) % self.world_size,
                        self.world_size,
                        0
                    )
                ).to_here()
            else:
                raise ValueError("Unrecognized ExecMode {}".format(exec_mode))

            rpc.rpc_sync("worker{}".format((self.rank + 1) % self.world_size),
                         _set_rpc_done, args=(context_id, 1))

            # For self.rank, it has 2 graphs to verify.
            # One is for current context id when this rank send first rpc
            # call and execute the torch.add() operator.
            # Another one is for prev context id when this rank make
            # nested call.
            ctx = dist_autograd._current_context()
            self.assertEqual(context_id, ctx._context_id())
            send_functions = ctx._send_functions()
            self.assertEqual(2, len(send_functions))
            recv_functions = ctx._recv_functions()
            self.assertEqual(2, len(recv_functions))
            self._verify_graph_for_first_rpc_call(list(send_functions.values())[0],
                                                  list(recv_functions.values())[1],
                                                  t1, t2, ret)
            self._verify_graph_for_rpc_call_exec(list(send_functions.values())[1])

            # Verify two pairs of send and recv functions for nested
            # call
            self._check_rpc_done(1)
            ctx = dist_autograd._retrieve_context(ctx_ids[1])
            self._verify_graph_for_nested_rpc_call(ctx)
            # this barrier is needed so one worker does not clean up their
            # autograd context before another worker tries to access it.
            dist.barrier()

    @dist_init
    def test_graph_for_py_nested_call_itself(self):
        self._test_graph_for_py_nested_call_itself(ExecMode.RPC_SYNC)

    @dist_init
    def test_graph_for_py_nested_remote_call_itself(self):
        self._test_graph_for_py_nested_call_itself(ExecMode.REMOTE)

    def _test_no_graph_with_tensors_not_require_grad(self, exec_mode):
        dst_rank = (self.rank + 1) % self.world_size
        with dist_autograd.context() as context_id:
            t1 = torch.ones(3, 3, requires_grad=False)
            t2 = torch.zeros(3, 3, requires_grad=False)
            if ExecMode.RPC_SYNC == exec_mode:
                ret = rpc.rpc_sync(
                    "worker{}".format(dst_rank),
                    torch.add,
                    args=(t1, t2)
                )
            elif ExecMode.REMOTE == exec_mode:
                ret = rpc.remote(
                    "worker{}".format(dst_rank),
                    torch.add,
                    args=(t1, t2)
                ).to_here()
            else:
                raise ValueError("Unrecognized ExecMode {}".format(exec_mode))

            rpc.rpc_sync("worker{}".format(dst_rank),
                         _set_rpc_done, args=(context_id, 1))

            ctx = dist_autograd._current_context()
            send_functions = ctx._send_functions()
            self.assertEqual(len(send_functions), 0)
            recv_functions = ctx._recv_functions()
            self.assertEqual(len(recv_functions), 0)

            # Wait for the prev rank to be done with rpc.
            self._check_rpc_done(1)
            # NB: RRef.to_here() always passes the autograd context to the
            # the callee, as the caller does not know whether the return
            # value would contain a requires_grad tensor or not.
            #
            # rpc/remote with udf (_set_rpc_done here) also always passes the
            # autograd context to the callee due to the same reason.
            self.assertNotEqual(-1, dist_autograd._retrieve_context(ctx_ids[1]))

    @dist_init
    def test_no_graph_with_tensors_not_require_grad(self):
        self._test_no_graph_with_tensors_not_require_grad(ExecMode.RPC_SYNC)

    @dist_init
    def test_no_graph_with_tensors_not_require_grad_remote(self):
        self._test_no_graph_with_tensors_not_require_grad(ExecMode.REMOTE)

    def _test_grad_only_on_return_value(self, exec_mode):
        dst_rank = (self.rank + 1) % self.world_size
        with dist_autograd.context() as context_id:
            if ExecMode.RPC_SYNC == exec_mode:
                ret = rpc.rpc_sync(
                    "worker{}".format(dst_rank),
                    ret_requires_grad
                )
            elif ExecMode.REMOTE == exec_mode:
                ret = rpc.remote(
                    "worker{}".format(dst_rank),
                    ret_requires_grad
                ).to_here()
            else:
                raise ValueError("Unrecognized ExecMode {}".format(exec_mode))

            dist_autograd.backward([ret.sum()])

            rpc.rpc_sync("worker{}".format(dst_rank),
                         _set_rpc_done, args=(context_id, 1))

            # Wait for the prev rank to be done with rpc.
            self._check_rpc_done(1)
            grads = dist_autograd.get_gradients(ctx_ids[1])
            self.assertEqual(1, len(grads))
            self.assertIn(requires_grad_tensor, grads)
            self.assertEqual(torch.ones_like(ret), grads[requires_grad_tensor])

    @dist_init
    def test_grad_only_on_return_value(self):
        self._test_grad_only_on_return_value(ExecMode.RPC_SYNC)

    @dist_init
    def test_grad_only_on_return_value_remote(self):
        self._test_grad_only_on_return_value(ExecMode.REMOTE)

    def _test_rpc_complex_args(self, exec_mode):
        with dist_autograd.context() as context_id:
            num_tensors = 10
            tensors = []
            for i in range(num_tensors):
                tensors.append(torch.ones(3, 3, requires_grad=(i % 2 == 0)))

            if ExecMode.RPC_SYNC == exec_mode:
                ret = rpc.rpc_sync(
                    "worker{}".format(self._next_rank()),
                    torch.stack,
                    args=(tensors,)
                )
            elif ExecMode.REMOTE == exec_mode:
                ret = rpc.remote(
                    "worker{}".format(self._next_rank()),
                    torch.stack,
                    args=(tensors,)
                ).to_here()
            else:
                raise ValueError("Unrecognized ExecMode {}".format(exec_mode))

            self.assertEqual(torch.stack(tensors), ret)

            # Verify appropriate tensors have been attached the autograd graph.
            next_funcs = list(
                dist_autograd._current_context()._send_functions().values()
            )[0].next_functions
            idx = 0
            for i in range(len(next_funcs)):
                self.assertEqual(
                    "torch::autograd::AccumulateGrad", next_funcs[i][0].name()
                )
                self.assertEqual(tensors[i], next_funcs[i][0].variable)

            # Verify that the worker id has been recorded in the context
            ctx = dist_autograd._current_context()
            worker_ids = ctx._known_worker_ids()
            self.assertEqual(len(worker_ids), 1)
            dst_rank = (self.rank + 1) % self.world_size
            self.assertEqual(worker_ids[0], dst_rank)

    @dist_init
    def test_rpc_complex_args(self):
        self._test_rpc_complex_args(ExecMode.RPC_SYNC)

    @dist_init
    def test_remote_complex_args(self):
        self._test_rpc_complex_args(ExecMode.REMOTE)

    @dist_init
    def test_context_cleanup_many_workers(self):
        dst_ranks = {rank for rank in range(self.world_size) if rank != self.rank}
        with dist_autograd.context() as context_id:
            t1 = torch.ones(3, 3, requires_grad=True)
            t2 = torch.zeros(3, 3, requires_grad=True)
            for dst_rank in dst_ranks:
                ret = rpc.rpc_sync("worker{}".format(dst_rank), torch.add, args=(t1, t2))
                rpc.rpc_sync("worker{}".format(dst_rank), _set_rpc_done, args=(context_id, 1))
        # the thread's context id should be cleaned up
        with self.assertRaises(RuntimeError):
            dist_autograd._retrieve_context(context_id)
        # check that all contexts have been cleaned up.
        success = _all_contexts_cleaned_up()
        self.assertTrue(success)

    @dist_init
    def test_context_cleanup_nested_rpc(self):
        self._initialize_pg()

        dst_rank = (self.rank + 1) % self.world_size
        nested_dst_rank = (dst_rank + 1) % self.world_size
        with dist_autograd.context() as context_id:
            t1 = torch.ones(3, 3, requires_grad=True)
            t2 = torch.zeros(3, 3, requires_grad=True)
            rpc.rpc_sync("worker{}".format(dst_rank),
                         my_py_nested_call, args=(t1, t2, dst_rank, self.world_size, 0))
            # tell next worker and nested next worker to store this context id
            # so we can verify that it has been cleaned up
            rpc.rpc_sync("worker{}".format(dst_rank), _set_rpc_done, args=(context_id, 1))
            rpc.rpc_sync("worker{}".format(nested_dst_rank), _set_rpc_done, args=(context_id, 2))
        dist.barrier()  # let all nodes finish sending their RPCs
        success = _all_contexts_cleaned_up()
        self.assertTrue(success)

    @dist_init
    def test_worker_ids_recorded(self):
        dst_ranks = {rank for rank in range(self.world_size) if rank != self.rank}
        with dist_autograd.context() as context_id:
            # if no tensors require grad, we do not add the send functions, so
            # no worker ids should be recorded.
            t1 = torch.ones(3, 3, requires_grad=False)
            t2 = torch.zeros(3, 3, requires_grad=False)
            for dst_rank in dst_ranks:
                rpc.rpc_sync("worker{}".format(dst_rank), torch.add, args=(t1, t2))
                rpc.rpc_sync(
                    "worker{}".format(dst_rank), _set_rpc_done, args=(context_id, 1)
                )
            # no worker ids should be recorded.
            ctx = dist_autograd._current_context()
            worker_ids = ctx._known_worker_ids()
            self.assertEqual(len(worker_ids), 0)

            # worker_ids should be recorded when tensors do require grad
            t1.requires_grad = True
            t2.requires_grad = True
            for dst_rank in dst_ranks:
                ret = rpc.rpc_sync("worker{}".format(dst_rank), torch.add, args=(t1, t2))
                rpc.rpc_sync(
                    "worker{}".format(dst_rank), _set_rpc_done, args=(context_id, 1)
                )
            # all worker_ids in dst_ranks should be recorded.
            worker_ids = ctx._known_worker_ids()
            self.assertEqual(len(worker_ids), len(dst_ranks))
            self.assertEqual(set(worker_ids), dst_ranks)

    @dist_init
    def test_error_in_context(self):
        with dist_autograd.context() as context_id:
            t1 = torch.rand(3, 3, requires_grad=True)
            t2 = torch.rand(6, 6, requires_grad=True)


            with self.assertRaises(RuntimeError):
                # This should throw an error since matrix sizes don't match.
                rpc.rpc_sync('worker{}'.format(self._next_rank()), torch.matmul,
                             args=(t1, t2))

    def _verify_backwards(self, exec_mode, tensors, context_id, local_grads, *args):
        if exec_mode == ExecMode.LOCAL:
            torch.autograd.backward(tensors)
            return [arg.grad for arg in args]
        else:
            self._verify_backwards_remote(tensors, context_id, local_grads, *args)

    def _verify_backwards_remote(self, tensors, context_id, local_grads, *args):
        dist_autograd.backward(tensors)

        # Verify grads were accumulated appropriately.
        grads = dist_autograd.get_gradients(context_id)
        nargs = len(args)
        ngrads = 0
        for i in range(0, nargs):
            if local_grads[i] is not None:
                self.assertIn(args[i], grads)
                self.assertEqual(local_grads[i], grads[args[i]])
                ngrads += 1
            else:
                self.assertNotIn(args[i], grads)

        self.assertEqual(ngrads, len(grads))

    @dist_init
    def test_backward_simple(self):
        # Run the same code locally and with dist autograd and verify gradients
        # are same.
        local_grads = None
        t1 = torch.rand((3, 3), requires_grad=True)
        t2 = torch.rand((3, 3), requires_grad=True)
        for exec_mode in [ExecMode.LOCAL, ExecMode.RPC_SYNC, ExecMode.REMOTE]:
            with dist_autograd.context() as context_id:
                ret = self._exec_func(exec_mode, torch.add, t1, t2)
                loss = ret.sum()
                ret = self._verify_backwards(exec_mode, [loss], context_id, local_grads, t1, t2)
                local_grads = ret if ret else local_grads

    # The current rank first creates a tensor on the rref_owner, and then passes
    # the rref with another tensor to the callee to run either my_rref_add or
    # my_nested_rref_add, depending on whether the callee is the rref owner.
    # The grad of tensor lives on the current rank, and the grad of the rref
    # tensor lives on the rref owner.
    def _test_backward_rref(self, callee, rref_owner):
        local_grads = None
        t1 = torch.ones((3, 3), requires_grad=True)
        t2 = torch.zeros((3, 3), requires_grad=True)

        local_ret = torch.add(t1, t2)
        local_ret.sum().backward()
        with dist_autograd.context() as context_id:
            rref_t1 = rpc.remote(
                rref_owner,
                _torch_ones,
                args=((3, 3),),
                kwargs={"requires_grad": True}
            )

            if callee == rref_owner:
                rref = rpc.remote(callee, my_rref_add, args=(rref_t1, t2))
            else:
                rref = rpc.remote(
                    callee,
                    my_nested_rref_add,
                    args=(rref_owner, rref_t1, t2)
                )
            ret = rref.to_here()
            dist_autograd.backward([ret.sum()])

            # verify grads on caller
            grads = dist_autograd.get_gradients(context_id)
            self.assertIn(t2, grads)
            self.assertEqual(grads[t2], t2.grad)

            # verify grads on rref owner
            self.assertTrue(
                rpc.rpc_sync(
                    rref_owner,
                    _compare_owner_value,
                    args=(context_id, rref_t1, t1.grad)
                )
            )

    @dist_init
    def test_backward_rref(self):
        callee = "worker{}".format(self._next_rank())
        rref_owner = callee
        self._test_backward_rref(callee, rref_owner)

    @dist_init
    def test_backward_rref_multi(self):
        if self.rank > 0:
            callee = "worker0"
            rref_owner = callee
            self._test_backward_rref(callee, rref_owner)

    @dist_init
    def test_backward_rref_nested(self):
        callee = "worker{}".format((self.rank + 1) % self.world_size)
        rref_owner = "worker{}".format((self.rank + 2) % self.world_size)
        self._test_backward_rref(callee, rref_owner)

    # In this test, every rank will serve as a parameter server (ps) and a
    # driver, and then kicks off trainers on the other three ranks. So, we have:
    # ps = rank0 with trainers = rank1/2/3
    # ps = rank2 with trainers = rank2/3/0
    # ps = rank3 with trainers = rank3/0/1
    # ps = rank4 with trainers = rank0/1/2
    #
    # These four test ps-trainer groups run on completely separate autograd
    # graphs, but they share the same set of underlying RpcAgents.
    @dist_init
    def test_trainer_ps(self):
        local_grads = None
        t1 = torch.ones((3, 3), requires_grad=True)
        t2 = torch.zeros((3, 3), requires_grad=True)

        local_ret = torch.add(t1, t2)
        local_ret.sum().backward()

        # create rref on self
        # TODO: simplify this once we support rpc to self
        self_name = "worker{}".format(self.rank)
        rref_t1 = rpc.rpc_sync(
            "worker{}".format(self._next_rank()),
            _create_ones_rref_on,
            args=(self_name, (3, 3))
        )

        # kick off forward and backward pass on three other workers (trainers)
        rank_diffs = [1, 2, 3]
        futures = []
        for rank_diff in rank_diffs:
            futures.append(rpc.rpc_async(
                "worker{}".format((self.rank + rank_diff) % self.world_size),
                _run_trainer,
                args=(rref_t1, t2, self_name, rank_diff)
            ))

        # check if the trainers have done with their backward pass
        for rank_diff in rank_diffs:
            self._check_rpc_done(rank_diff)

        # trainers are done and holding the context for verification
        accumulate_grad_func = None
        for rank_diff in rank_diffs:
            # make sure grads are accumulated for the same tensors and values
            # are all correct
            ctx_id = ctx_ids[rank_diff]
            grads = dist_autograd.get_gradients(ctx_id)
            local_t1 = rref_t1.local_value()
            self.assertIn(local_t1, grads)
            self.assertEqual(grads[local_t1], t1.grad)

        # unblock trainers
        _set_rpc_done(None, 0)

        # wait until all trainers are done
        for fut in futures:
            fut.wait()

    @dist_init
    def test_backward_multiple_round_trips(self):
        local_grads = None
        t1 = torch.rand((3, 3), requires_grad=True)
        t2 = torch.rand((3, 3))
        t3 = torch.rand((3, 3), requires_grad=True)
        t4 = torch.rand((3, 3))
        t5 = torch.rand((3, 3), requires_grad=True)

        for exec_mode in [ExecMode.LOCAL, ExecMode.RPC_SYNC, ExecMode.REMOTE]:
            with dist_autograd.context() as context_id:
                # Multiple RPCs between different nodes.
                val = self._exec_func(exec_mode, torch.add, t1, t2)
                val = self._exec_func(exec_mode, torch.mul, t3, val)
                s1 = self._exec_func(exec_mode, torch.stack, (t4, val))
                s2 = self._exec_func(exec_mode, torch.stack, (t5, val))
                val = self._exec_func(exec_mode, torch.bmm, s1, s2)
                val = self._exec_func(exec_mode, torch.matmul, val, val)
                loss = val.sum()

                ret = self._verify_backwards(exec_mode, [loss], context_id, local_grads, t1, t2, t3, t4, t5)
                local_grads = ret if ret else local_grads

    @dist_init
    def test_backward_different_tensor_dims(self):
        local_grads = None
        t1 = torch.rand((4, 6), requires_grad=True)
        t2 = torch.rand((6, 5))
        t3 = torch.rand((5, 7), requires_grad=True)
        t4 = torch.rand((7, 9))

        for exec_mode in [ExecMode.LOCAL, ExecMode.RPC_SYNC, ExecMode.REMOTE]:
            with dist_autograd.context() as context_id:
                val = self._exec_func(exec_mode, torch.matmul, t1, t2)
                val = self._exec_func(exec_mode, torch.chain_matmul, [val, t3, t4])
                loss = val.sum()

                ret = self._verify_backwards(exec_mode, [loss], context_id, local_grads, t1, t2, t2, t3, t4)
                local_grads = ret if ret else local_grads

    @dist_init
    def test_backward_unused_tensors(self):
        local_grads = None
        t1 = torch.rand((3, 3), requires_grad=True)
        t2 = torch.rand((3, 3), requires_grad=True)
        t3 = torch.rand((3, 3), requires_grad=True)
        for exec_mode in [ExecMode.LOCAL, ExecMode.RPC_SYNC, ExecMode.REMOTE]:
            with dist_autograd.context() as context_id:
                s = self._exec_func(exec_mode, torch.stack, (t1, t2, t3))
                val = self._exec_func(exec_mode, torch.matmul, torch.narrow(s, 0, 0, 1), torch.narrow(s, 0, 2, 1))

                loss = val.sum()
                ret = self._verify_backwards(exec_mode, [loss], context_id, local_grads, t1, t2, t3)
                local_grads = ret if ret else local_grads

    @dist_init
    def test_backward_multiple_output_tensors(self):
        local_grads = None
        t = torch.rand((10, 2), requires_grad=True)
        for exec_mode in [ExecMode.LOCAL, ExecMode.RPC_SYNC, ExecMode.REMOTE]:
            with dist_autograd.context() as context_id:
                tensor_list = self._exec_func(exec_mode, torch.split, t, 2)
                t1 = tensor_list[0]
                t2 = tensor_list[2]
                t3 = tensor_list[4]

                val = self._exec_func(exec_mode, torch.chain_matmul, [t1, t2, t3])

                loss = val.sum()
                ret = self._verify_backwards(exec_mode, [loss], context_id, local_grads, t)
                local_grads = ret if ret else local_grads

    def _run_test_backward_unused_send_function_in_thread(self):
        with dist_autograd.context() as context_id:
            t1 = torch.rand((3, 3), requires_grad=True)
            t2 = torch.rand((3, 3), requires_grad=True)

            # We don't use the result of an RPC function, as a result the
            # backward pass would hang in the "FAST" mode.
            res = rpc.rpc_sync('worker{}'.format(self._next_rank()), torch.add,
                               args=(t1, t2))

            val = torch.mul(t1, t2)

            # Run backward, this would hang forever.
            dist_autograd.backward([val.sum()])


    @dist_init
    def test_backward_unused_send_function(self):
        # Run the test in a thread which would never finish.
        t = threading.Thread(target=self._run_test_backward_unused_send_function_in_thread)
        t.daemon = True
        t.start()
        t.join(10)  # Wait for 10s.

        # Verify thread is still alive (indicating backward hasn't completed yet).
        self.assertTrue(t.is_alive())

    @dist_init
    def test_backward_autograd_engine_error(self):
        with dist_autograd.context() as context_id:
            t1 = torch.rand((3, 3), requires_grad=True)
            t2 = torch.rand((3, 3), requires_grad=True)
            # Perform some ops before error simulation.
            tmp = (t1 + t2) * (t1 + t2)
            t3 = SimulateBackwardError.apply(tmp)

            # Run multiple round trips across different nodes and verify the
            # original node receives an error thrown on a node deep in the chain.
            val = rpc.rpc_sync('worker{}'.format(self._next_rank()), torch.add,
                               args=(t2, t3))
            val = rpc.rpc_sync('worker{}'.format(self._next_rank()), torch.mul,
                               args=(val, t2))
            val = rpc.rpc_sync('worker{}'.format(self._next_rank()), torch.matmul,
                               args=(val, t2))
            val = rpc.rpc_sync('worker{}'.format(self._next_rank()), torch.div,
                               args=(val, t2))

            with self.assertRaisesRegex(RuntimeError, 'Simulate error on backward pass'):
                # Run backwards, and validate we receive an error.
                dist_autograd.backward([val.sum()])

    @unittest.skipIf(dist_utils.TEST_CONFIG.rpc_backend_name == "PROCESS_GROUP",
                     "Skipping this test temporarily since ProcessGroupAgent does not report errors on node failures")
    @dist_init(clean_shutdown=False)
    def test_backward_node_failure(self):
        self._initialize_pg()

        with dist_autograd.context() as context_id:
            t1 = torch.rand((3, 3), requires_grad=True)
            t2 = torch.rand((3, 3), requires_grad=True)

            res = rpc.rpc_sync('worker{}'.format(self._next_rank()), torch.add,
                               args=(t1, t2))

            # Wait for all RPCs to be done.
            dist.barrier()

            # Kill all odd rank nodes.
            if self.rank % 2 == 0:
                # Wait for all other nodes to die.
                for rank in range(self.world_size):
                    if rank % 2 != 0:
                        wait_until_node_failure(rank)

                with self.assertRaisesRegex(RuntimeError, "Request aborted during client shutdown"):
                    # Run backwards, and validate we receive an error since all
                    # other nodes are dead.
                    dist_autograd.backward([res.sum()])
            else:
                # Exit all other nodes.
                pass

    @dist_init
    def test_backward_without_context(self):
        t1 = torch.rand((3, 3), requires_grad=True)
        t2 = torch.rand((3, 3), requires_grad=True)

        with self.assertRaisesRegex(RuntimeError, "Current thread doesn't have a valid autograd context"):
            res = rpc.rpc_sync('worker{}'.format(self._next_rank()), torch.add,
                               args=(t1, t2))
            dist_autograd.backward([res.sum()])

    @dist_init
    def test_backward_without_rpc(self):
        dst_rank = self.rank
        with dist_autograd.context() as context_id:
            t1 = torch.rand((3, 3), requires_grad=True)
            t2 = torch.rand((3, 3), requires_grad=True)
            t3 = torch.add(t1, t2)

            dist_autograd.backward([t3.sum()])
            grads = dist_autograd.get_gradients(context_id)
            self.assertEqual(2, len(grads))
            self.assertIn(t1, grads)
            self.assertIn(t2, grads)
            self.assertEqual(torch.ones(3, 3), grads[t1])
            self.assertEqual(torch.ones(3, 3), grads[t2])

    @dist_init
    def test_backward_invalid_args(self):
        with dist_autograd.context() as context_id:

            with self.assertRaisesRegex(TypeError, "incompatible function arguments"):
                dist_autograd.backward(None)

            with self.assertRaisesRegex(RuntimeError, "No tensors provided for gradient computation"):
                dist_autograd.backward([])

            with self.assertRaisesRegex(RuntimeError, "requires_grad not set on"):
                t = torch.rand(3, 3)
                dist_autograd.backward([t])

            with self.assertRaisesRegex(RuntimeError, "is not a scalar, all roots need to be scalar"):
                t = torch.rand(3, 3, requires_grad=True)
                dist_autograd.backward([t])

            with self.assertRaisesRegex(RuntimeError, "does not have a valid gradient function"):
                t = torch.rand(1, requires_grad=True)
                dist_autograd.backward([t])

    @dist_init
    def test_backward_multiple_roots(self):
        local_grads = None
        t1 = torch.rand((3, 3), requires_grad=True)
        t2 = torch.rand((3, 3), requires_grad=True)
        for exec_mode in [ExecMode.LOCAL, ExecMode.RPC_SYNC]:
            with dist_autograd.context() as context_id:
                r1 = self._exec_func(exec_mode, torch.add, t1, t2).sum()
                r2 = self._exec_func(exec_mode, torch.mul, t1, t2).sum()
                r3 = self._exec_func(exec_mode, torch.cos, t1).sum()
                r4 = self._exec_func(exec_mode, torch.div, t1, t2).sum()

                local_grads = self._verify_backwards(exec_mode, [r1, r2, r3, r4], context_id, local_grads, t1, t2)

    @dist_init
    def test_backward_different_dtypes(self):
        local_grads = None
        t1 = torch.rand((3, 3), requires_grad=True, dtype=torch.float32)
        t2 = torch.rand((3, 3), requires_grad=True, dtype=torch.float64)
        for exec_mode in [ExecMode.LOCAL, ExecMode.REMOTE]:
            with dist_autograd.context() as context_id:
                loss = self._exec_func(exec_mode, torch.add, t1, t2).sum()

                local_grads = self._verify_backwards(exec_mode, [loss], context_id, local_grads, t1, t2)

    @dist_init
    def test_backward_simple_python_udf(self):
        # Run the same code locally and with dist autograd and verify gradients
        # are same.
        local_grads = None
        t1 = torch.rand((3, 3), requires_grad=True)
        t2 = torch.rand((3, 3), requires_grad=True)
        for exec_mode in [ExecMode.LOCAL, ExecMode.REMOTE]:
            with dist_autograd.context() as context_id:
                ret = self._exec_func(exec_mode, my_py_add, t1, t2)
                loss = ret.sum()
                local_grads = self._verify_backwards(exec_mode, [loss], context_id, local_grads, t1, t2)

    @staticmethod
    def _complex_python_udf(t1, t2):
        t3 = torch.nn.functional.linear(t1, t2)
        t4 = torch.nn.functional.linear(t2, t3)
        t5 = torch.nn.functional.linear(t3, t4)
        return torch.chain_matmul(t1, t2, t3, t4, t5)

    @dist_init
    def test_backward_complex_python_udf(self):
        # Run the same code locally and with dist autograd and verify gradients
        # are same.
        local_grads = None
        t1 = torch.rand((3, 3), requires_grad=True)
        t2 = torch.rand((3, 3), requires_grad=True)
        for exec_mode in [ExecMode.LOCAL, ExecMode.REMOTE]:
            with dist_autograd.context() as context_id:
                ret = self._exec_func(exec_mode, DistAutogradTest._complex_python_udf, t1, t2)
                loss = ret.sum()
                local_grads = self._verify_backwards(exec_mode, [loss], context_id, local_grads, t1, t2)

    @staticmethod
    def _python_udf_with_backward_error(t1, t2):
        t3 = t1 + t2
        t4 = SimulateBackwardError.apply(t3)
        return torch.chain_matmul(t1, t2, t3, t4)

    @staticmethod
    def _nested_rpc_call_backward_error(t1, t2, dst):
        t1 = t1 * t2
        t2 = t1 + t2
        res = rpc.rpc_sync('worker{}'.format(dst),
                           DistAutogradTest._python_udf_with_backward_error,
                           args=(t1, t2))
        return torch.chain_matmul(t1, t2, res)


    @dist_init
    def test_backward_python_udf_error(self):
        t1 = torch.rand((3, 3), requires_grad=True)
        t2 = torch.rand((3, 3), requires_grad=True)
        with dist_autograd.context() as context_id:
            loss = rpc.rpc_sync('worker{}'.format(self._next_rank()),
                                DistAutogradTest._nested_rpc_call_backward_error,
                                args=(t1, t2, self._next_rank()))
            with self.assertRaisesRegex(RuntimeError, 'Simulate error on backward pass'):
                dist_autograd.backward([loss.sum()])


    _backward_done = False

    @staticmethod
    def _set_backward_done():
        DistAutogradTest._backward_done = True

    @staticmethod
    def _wait_backward_done():
        while not DistAutogradTest._backward_done:
            time.sleep(0.1)

    @unittest.skipIf(dist_utils.TEST_CONFIG.rpc_backend_name == "PROCESS_GROUP",
                     "Skipping this test temporarily since ProcessGroupAgent " +
                     "does not report errors on node failures")
    @dist_init(clean_shutdown=False)
    def test_backward_node_failure_python_udf(self):
        self._initialize_pg()

        with dist_autograd.context() as context_id:
            t1 = torch.rand((3, 3), requires_grad=True)
            t2 = torch.rand((3, 3), requires_grad=True)

            dst = self._next_rank()
            res = rpc.rpc_sync('worker{}'.format(dst), my_py_nested_call,
                               args=(t1, t2, dst, self.world_size, 1))

            # Wait for all RPCs to be done.
            dist.barrier()

            # Kill rank 2 (last hop of nested rpc) and verify rank 0 receives an error.
            if self.rank == 2:
                return

            if self.rank == 0:
                # Wait for rank 2 to die.
                wait_until_node_failure(2)

                with self.assertRaisesRegex(RuntimeError, "Request aborted during client shutdown"):
                    # Run backwards, and validate we receive an error since rank 2 is dead.
                    dist_autograd.backward([res.sum()])

                # Tell other nodes RPC is done.
                for i in range(self.world_size):
                    if i != self.rank and i != 2:
                        rpc.rpc_sync('worker{}'.format(i), DistAutogradTest._set_backward_done, args=())
            else:
                # Wait for backward to finish on rank 0.
                DistAutogradTest._wait_backward_done()

    @staticmethod
    def _nested_python_udf(t1, t2, dst):
        t3 = t1 * t2
        t4 = t1 + t2
        res = rpc.rpc_sync('worker{}'.format(dst), my_py_add, args=(t3, t4))
        return torch.chain_matmul(t1, t2, t3, t4, res)

    @dist_init
    def test_backwards_nested_python_udf(self):
        # Run equivalent of _nested_python_udf locally.
        t1 = torch.rand((3, 3), requires_grad=True)
        t2 = torch.rand((3, 3), requires_grad=True)
        t3 = t1 * t2
        t4 = t1 + t2
        res = t3 + t4
        loss = torch.chain_matmul(t1, t2, t3, t4, res).sum()
        torch.autograd.backward([loss])

        # Now run distributed autograd.
        with dist_autograd.context() as context_id:
            loss = rpc.rpc_sync('worker{}'.format(self._next_rank()),
                                DistAutogradTest._nested_python_udf,
                                args=(t1, t2, self._next_rank()))
            dist_autograd.backward([loss.sum()])

            grads = dist_autograd.get_gradients(context_id)
            self.assertEqual(t1.grad, grads[t1])
            self.assertEqual(t2.grad, grads[t2])


    _test_clean_context_backward_context_id = None

    class MyBackwardFunc(Function):
        @staticmethod
        def forward(ctx, input):
            return input

        @staticmethod
        @once_differentiable
        def backward(ctx, input):
            assert(DistAutogradTest._test_clean_context_backward_context_id is not None)

            # Release the context to simulate error (use barrier before releasing
            # context to ensure all nodes execute the backward function).
            dist.barrier()
            dist_autograd._release_context(DistAutogradTest._test_clean_context_backward_context_id)

            # Verify all contexts are cleaned up.
            assert(_all_contexts_cleaned_up())

            return input

    @dist_init
    def test_clean_context_during_backward(self):
        '''
        This test simulates the situation where the 'backward' call might throw
        an exception locally which would lead to the autograd context being
        cleaned up if we're using the context manager. As a result, the autograd
        context might be cleaned up while some threads are still using the
        autograd context.

        It is fine for the 'backward' call to throw an exception in this test,
        but the process should not crash.
        '''
        self._initialize_pg()

        context = dist_autograd._new_context()
        context_id = context._context_id()
        DistAutogradTest._test_clean_context_backward_context_id = context_id

        # Send the context id to all nodes.
        for i in range(0, self.world_size):
            if i != self.rank:
                rank_distance = (i - self.rank + self.world_size) % self.world_size
                rpc.rpc_sync("worker{}".format(i), _set_rpc_done, args=(context_id, rank_distance))

        dist.barrier()

        # Verify all context ids have been received.
        self.assertEqual(self.world_size - 1, len(known_context_ids))

        t1 = torch.rand((3, 3), requires_grad=True)
        for i in range(0, 100):
            dst = self._next_rank()
            t1 = rpc.rpc_sync("worker{}".format(dst), torch.add, args=(t1, t1))

        # Call MyBackwardFunc as the first op of the backward pass to
        # ensure we release the context early in the backward pass.
        t1 = DistAutogradTest.MyBackwardFunc.apply(t1)
        self.assertEqual(100, len(context._send_functions()))

        with self.assertRaisesRegex(RuntimeError, "Could not find autograd context with id"):
            dist_autograd.backward([t1.sum()])

        # HACK: Killing workers since otherwise the autograd engine gets stuck on
        # other nodes. The proper fix would be addressing:
        # https://github.com/pytorch/pytorch/issues/27643, which would inform
        # other nodes about the failure.
        # The autograd engine gets stuck on other nodes since they're waiting to
        # receive gradients from the node that received an error (and as a
        # result it didn't execute the rest of the graph).
        dist.barrier()
        rpc.shutdown()
        sys.exit(0)

<<<<<<< HEAD
    class TestDebugInfoFunc(Function):
        @staticmethod
        def forward(ctx, input):
            return input

        @staticmethod
        @once_differentiable
        def backward(ctx, input):
            debug_info = dist_autograd._get_debug_info()
            assert (debug_info is not None)
            backward_passes = int(debug_info['num_current_backward_passes'])
            threads_blocked = int(debug_info['num_threads_blocked_in_backward'])

            # Hard to validate exact numbers because of the distributed nature.
            # We can't use a barrier() here since that would block the single
            # CPU thread available for autograd and can cause deadlocks.
            assert (backward_passes >= 1 and backward_passes <= 4)
            assert (threads_blocked >= 1 and threads_blocked <= 4)
            return input

    @dist_init
    def test_debug_info(self):
        self._initialize_pg()

        t1 = torch.rand((3, 3), requires_grad=True)
        t2 = torch.rand((3, 3), requires_grad=True)
        with dist_autograd.context() as context_id:
            i = 0
            res = {}
            res[i] = t1
            for rank in range(self.world_size):
                if rank != self.rank:
                    res[i + 1] = rpc.rpc_sync('worker{}'.format(rank), torch.add,
                                              args=(res[i], t2))
                    i += 1

            # Call custom function in middle of backward pass to ensure all
            # nodes are still waiting on a backward().
            res[i + 1] = DistAutogradTest.TestDebugInfoFunc.apply(res[i])
            i += 1

            for rank in range(self.world_size):
                if rank != self.rank:
                    res[i + 1] = rpc.rpc_sync('worker{}'.format(rank), torch.add,
                                              args=(res[i], t2))
                    i += 1

            dist_autograd.backward([res[i].sum()])

            debug_info = dist_autograd._get_debug_info()
            num_autograd_context = int(debug_info['num_autograd_contexts'])
            # Need atleast one context and not more than 4.
            self.assertTrue(num_autograd_context >= 1 and num_autograd_context <= 4)

        for rd in range(self.world_size - 1):
            rpc.rpc_sync("worker{}".format((self.rank + rd + 1) % self.world_size),
                         _set_rpc_done, args=(context_id, rd + 1))

        dist.barrier()

        # Validate information
        debug_info = dist_autograd._get_debug_info()
        assert (debug_info is not None)
        self.assertEqual(0, int(debug_info['num_current_backward_passes']))
        self.assertEqual(0, int(debug_info['num_threads_blocked_in_backward']))
        self.assertEqual(0, int(debug_info['local_autograd_engine_cpu_queue_size']))

        self.assertTrue(_all_contexts_cleaned_up())

        # All contexts should be cleaned up.
        debug_info = dist_autograd._get_debug_info()
        self.assertEqual(0, int(debug_info['num_autograd_contexts']))

=======
    def _call_remote_embedding(embedding_rref, input, offsets, per_sample_weights):
        embedding = embedding_rref.local_value()
        return embedding(input, offsets, per_sample_weights)

    def _get_grad(embedding_rref, context_id):
        embedding = embedding_rref.local_value()
        grad_map = dist_autograd.get_gradients(context_id)
        # Can't send sparse tensors over RPC: https://github.com/pytorch/pytorch/issues/30807
        return grad_map[embedding.weight].to_dense()

    @dist_init
    def test_embedding_bag_with_no_grad_tensors(self):
        dst = self._next_rank()
        remote_embedding = rpc.remote("worker{}".format(dst),
                                      torch.nn.EmbeddingBag, args=(16, 16),
                                      kwargs={'mode': 'sum', 'sparse': True})
        local_embedding = torch.nn.EmbeddingBag(16, 16, mode='sum', sparse=True)

        input = torch.LongTensor([1, 2, 4, 5, 4, 3, 2, 9])
        # requires_grad = True to record send/recv functions
        per_sample_weights = torch.rand((8), requires_grad=True)
        offsets = torch.LongTensor([0, 4])

        local_res = local_embedding(input, offsets, per_sample_weights)
        local_res.sum().backward()
        local_grad = local_embedding.weight.grad

        with dist_autograd.context() as context_id:
            res = rpc.rpc_sync("worker{}".format(dst),
                               DistAutogradTest._call_remote_embedding,
                               args=(remote_embedding, input, offsets, per_sample_weights))

            dist_autograd.backward([res.sum()])

            remote_grad = rpc.rpc_sync("worker{}".format(dst),
                                       DistAutogradTest._get_grad,
                                       args=(remote_embedding, context_id))

            self.assertEqual(local_grad.to_dense(), remote_grad)

    def _mixed_requires_grad(t1, t2):
        if t2.requires_grad:
            return t1 - t2
        else:
            return t1 * t2

    @dist_init
    def test_mixed_requires_grad(self):
        for exec_mode in [ExecMode.RPC_SYNC, ExecMode.REMOTE]:
            t1 = torch.rand((3, 3), requires_grad=True)
            t2 = torch.rand((3, 3), requires_grad=False)
            with dist_autograd.context() as context_id:
                ret = self._exec_func(exec_mode, DistAutogradTest._mixed_requires_grad, t1, t2)
                self.assertEqual(t1 * t2, ret)
                dist_autograd.backward([ret.sum()])
                self.assertTrue(t1.requires_grad)
                self.assertFalse(t2.requires_grad)
                grads = dist_autograd.get_gradients(context_id)
                self.assertIn(t1, grads)
                self.assertNotIn(t2, grads)
                self.assertEqual(t2, grads[t1])
>>>>>>> 5c569867

if __name__ == '__main__':
    unittest.main()<|MERGE_RESOLUTION|>--- conflicted
+++ resolved
@@ -1367,81 +1367,6 @@
         rpc.shutdown()
         sys.exit(0)
 
-<<<<<<< HEAD
-    class TestDebugInfoFunc(Function):
-        @staticmethod
-        def forward(ctx, input):
-            return input
-
-        @staticmethod
-        @once_differentiable
-        def backward(ctx, input):
-            debug_info = dist_autograd._get_debug_info()
-            assert (debug_info is not None)
-            backward_passes = int(debug_info['num_current_backward_passes'])
-            threads_blocked = int(debug_info['num_threads_blocked_in_backward'])
-
-            # Hard to validate exact numbers because of the distributed nature.
-            # We can't use a barrier() here since that would block the single
-            # CPU thread available for autograd and can cause deadlocks.
-            assert (backward_passes >= 1 and backward_passes <= 4)
-            assert (threads_blocked >= 1 and threads_blocked <= 4)
-            return input
-
-    @dist_init
-    def test_debug_info(self):
-        self._initialize_pg()
-
-        t1 = torch.rand((3, 3), requires_grad=True)
-        t2 = torch.rand((3, 3), requires_grad=True)
-        with dist_autograd.context() as context_id:
-            i = 0
-            res = {}
-            res[i] = t1
-            for rank in range(self.world_size):
-                if rank != self.rank:
-                    res[i + 1] = rpc.rpc_sync('worker{}'.format(rank), torch.add,
-                                              args=(res[i], t2))
-                    i += 1
-
-            # Call custom function in middle of backward pass to ensure all
-            # nodes are still waiting on a backward().
-            res[i + 1] = DistAutogradTest.TestDebugInfoFunc.apply(res[i])
-            i += 1
-
-            for rank in range(self.world_size):
-                if rank != self.rank:
-                    res[i + 1] = rpc.rpc_sync('worker{}'.format(rank), torch.add,
-                                              args=(res[i], t2))
-                    i += 1
-
-            dist_autograd.backward([res[i].sum()])
-
-            debug_info = dist_autograd._get_debug_info()
-            num_autograd_context = int(debug_info['num_autograd_contexts'])
-            # Need atleast one context and not more than 4.
-            self.assertTrue(num_autograd_context >= 1 and num_autograd_context <= 4)
-
-        for rd in range(self.world_size - 1):
-            rpc.rpc_sync("worker{}".format((self.rank + rd + 1) % self.world_size),
-                         _set_rpc_done, args=(context_id, rd + 1))
-
-        dist.barrier()
-
-        # Validate information
-        debug_info = dist_autograd._get_debug_info()
-        assert (debug_info is not None)
-        self.assertEqual(0, int(debug_info['num_current_backward_passes']))
-        self.assertEqual(0, int(debug_info['num_threads_blocked_in_backward']))
-        self.assertEqual(0, int(debug_info['local_autograd_engine_cpu_queue_size']))
-
-        self.assertTrue(_all_contexts_cleaned_up())
-
-        # All contexts should be cleaned up.
-        debug_info = dist_autograd._get_debug_info()
-        self.assertEqual(0, int(debug_info['num_autograd_contexts']))
-
-=======
     def _call_remote_embedding(embedding_rref, input, offsets, per_sample_weights):
         embedding = embedding_rref.local_value()
         return embedding(input, offsets, per_sample_weights)
@@ -1503,7 +1428,79 @@
                 self.assertIn(t1, grads)
                 self.assertNotIn(t2, grads)
                 self.assertEqual(t2, grads[t1])
->>>>>>> 5c569867
+
+    class TestDebugInfoFunc(Function):
+        @staticmethod
+        def forward(ctx, input):
+            return input
+
+        @staticmethod
+        @once_differentiable
+        def backward(ctx, input):
+            debug_info = dist_autograd._get_debug_info()
+            assert (debug_info is not None)
+            backward_passes = int(debug_info['num_current_backward_passes'])
+            threads_blocked = int(debug_info['num_threads_blocked_in_backward'])
+
+            # Hard to validate exact numbers because of the distributed nature.
+            # We can't use a barrier() here since that would block the single
+            # CPU thread available for autograd and can cause deadlocks.
+            assert (backward_passes >= 1 and backward_passes <= 4)
+            assert (threads_blocked >= 1 and threads_blocked <= 4)
+            return input
+
+    @dist_init
+    def test_debug_info(self):
+        self._initialize_pg()
+
+        t1 = torch.rand((3, 3), requires_grad=True)
+        t2 = torch.rand((3, 3), requires_grad=True)
+        with dist_autograd.context() as context_id:
+            i = 0
+            res = {}
+            res[i] = t1
+            for rank in range(self.world_size):
+                if rank != self.rank:
+                    res[i + 1] = rpc.rpc_sync('worker{}'.format(rank), torch.add,
+                                              args=(res[i], t2))
+                    i += 1
+
+            # Call custom function in middle of backward pass to ensure all
+            # nodes are still waiting on a backward().
+            res[i + 1] = DistAutogradTest.TestDebugInfoFunc.apply(res[i])
+            i += 1
+
+            for rank in range(self.world_size):
+                if rank != self.rank:
+                    res[i + 1] = rpc.rpc_sync('worker{}'.format(rank), torch.add,
+                                              args=(res[i], t2))
+                    i += 1
+
+            dist_autograd.backward([res[i].sum()])
+
+            debug_info = dist_autograd._get_debug_info()
+            num_autograd_context = int(debug_info['num_autograd_contexts'])
+            # Need atleast one context and not more than 4.
+            self.assertTrue(num_autograd_context >= 1 and num_autograd_context <= 4)
+
+        for rd in range(self.world_size - 1):
+            rpc.rpc_sync("worker{}".format((self.rank + rd + 1) % self.world_size),
+                         _set_rpc_done, args=(context_id, rd + 1))
+
+        dist.barrier()
+
+        # Validate information
+        debug_info = dist_autograd._get_debug_info()
+        assert (debug_info is not None)
+        self.assertEqual(0, int(debug_info['num_current_backward_passes']))
+        self.assertEqual(0, int(debug_info['num_threads_blocked_in_backward']))
+        self.assertEqual(0, int(debug_info['local_autograd_engine_cpu_queue_size']))
+
+        self.assertTrue(_all_contexts_cleaned_up())
+
+        # All contexts should be cleaned up.
+        debug_info = dist_autograd._get_debug_info()
+        self.assertEqual(0, int(debug_info['num_autograd_contexts']))
 
 if __name__ == '__main__':
     unittest.main()